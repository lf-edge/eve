// Copyright (c) 2017 Zededa, Inc.
// All rights reserved.

// Process input changes from a config directory containing json encoded files
// with DownloaderConfig and compare against DownloaderStatus in the status
// dir.
// ZedManager can stop the download by removing from config directory.
//
// Input directory with config (URL, refcount, maxLength, dstDir)
// Output directory with status (URL, refcount, state, ModTime, lastErr, lastErrTime, retryCount)
// refCount -> 0 means delete from dstDir? Who owns dstDir? Separate mount.

package downloader

import (
	"encoding/json"
	"errors"
	"flag"
	"fmt"
	"github.com/zededa/api/zconfig"
	"github.com/zededa/go-provision/agentlog"
	"github.com/zededa/go-provision/cast"
	"github.com/zededa/go-provision/flextimer"
	"github.com/zededa/go-provision/pidfile"
	"github.com/zededa/go-provision/pubsub"
	"github.com/zededa/go-provision/types"
	"github.com/zededa/go-provision/watch"
	"github.com/zededa/go-provision/wrap"
	"github.com/zededa/go-provision/zedcloud"
	"github.com/zededa/shared/libs/zedUpload"
	"io/ioutil"
	"log"
	"net"
	"os"
	"strconv"
	"time"
)

const (
	appImgObj = "appImg.obj"
	baseOsObj = "baseOs.obj"
	certObj   = "cert.obj"
	agentName = "downloader"

	moduleName            = agentName
	zedBaseDirname        = "/var/tmp"
	zedRunDirname         = "/var/run"
	baseDirname           = zedBaseDirname + "/" + moduleName
	runDirname            = zedRunDirname + "/" + moduleName
	persistDir            = "/persist"
	objectDownloadDirname = persistDir + "/downloads"

	downloaderConfigDirname = baseDirname + "/config"
	downloaderStatusDirname = runDirname + "/status"

	// XXX
	baseOsConfigDirname = baseDirname + "/" + baseOsObj + "/config"
	baseOsStatusDirname = runDirname + "/" + baseOsObj + "/status"
)

// Go doesn't like this as a constant
var (
	downloaderObjTypes = []string{appImgObj, baseOsObj, certObj}
)

// Set from Makefile
var Version = "No version specified"

type downloaderContext struct {
	dCtx                   *zedUpload.DronaCtx
	subDeviceNetworkStatus *pubsub.Subscription
	subAppImgConfig        *pubsub.Subscription
	pubAppImgStatus        *pubsub.Publication
	subBaseOsConfig        *pubsub.Subscription
	pubBaseOsStatus        *pubsub.Publication
	subCertObjConfig       *pubsub.Subscription
	pubCertObjStatus       *pubsub.Publication
}

var deviceNetworkStatus types.DeviceNetworkStatus

func Run() {
	logf, err := agentlog.Init(agentName)
	if err != nil {
		log.Fatal(err)
	}
	defer logf.Close()

	versionPtr := flag.Bool("v", false, "Version")
	flag.Parse()
	if *versionPtr {
		fmt.Printf("%s: %s\n", os.Args[0], Version)
		return
	}
	if err := pidfile.CheckAndCreatePidfile(agentName); err != nil {
		log.Fatal(err)
	}
	log.Printf("Starting %s\n", agentName)
	for _, ot := range downloaderObjTypes {
		watch.CleanupRestartedObj(agentName, ot)
	}

	cms := zedcloud.GetCloudMetrics() // Need type of data
	pub, err := pubsub.Publish(agentName, cms)
	if err != nil {
		log.Fatal(err)
	}

	// Publish send metrics for zedagent every 10 seconds
	interval := time.Duration(10 * time.Second)
	max := float64(interval)
	min := max * 0.3
	publishTimer := flextimer.NewRangeTicker(time.Duration(min),
		time.Duration(max))

	// Any state needed by handler functions
	ctx := downloaderContext{}
	ctx.dCtx = downloaderInit()

	subDeviceNetworkStatus, err := pubsub.Subscribe("zedrouter",
		types.DeviceNetworkStatus{}, false, &ctx)
	if err != nil {
		log.Fatal(err)
	}
	subDeviceNetworkStatus.ModifyHandler = handleDNSModify
	subDeviceNetworkStatus.DeleteHandler = handleDNSDelete
	ctx.subDeviceNetworkStatus = subDeviceNetworkStatus
	subDeviceNetworkStatus.Activate()

	// First wait to have some uplinks with addresses
	// Looking at any uplinks since we can do baseOS download over all
	for types.CountLocalAddrAnyNoLinkLocal(deviceNetworkStatus) == 0 {
		select {
		case change := <-subDeviceNetworkStatus.C:
			subDeviceNetworkStatus.ProcessChange(change)
		}
	}
	log.Printf("Have %d uplinks addresses to use\n",
		types.CountLocalAddrAnyNoLinkLocal(deviceNetworkStatus))

	// Set up our publications before the subscriptions so ctx is set
	pubAppImgStatus, err := pubsub.Publish(agentName,
		types.DownloaderStatus{})
	if err != nil {
		log.Fatal(err)
	}
	ctx.pubAppImgStatus = pubAppImgStatus
	pubAppImgStatus.ClearRestarted()

	pubBaseOsStatus, err := pubsub.Publish(agentName,
		types.DownloaderStatus{})
	if err != nil {
		log.Fatal(err)
	}
	ctx.pubBaseOsStatus = pubBaseOsStatus
	pubBaseOsStatus.ClearRestarted()

	pubCertObjStatus, err := pubsub.Publish(agentName,
		types.DownloaderStatus{})
	if err != nil {
		log.Fatal(err)
	}
	ctx.pubCertObjStatus = pubCertObjStatus
	pubCertObjStatus.ClearRestarted()

	subAppImgConfig, err := pubsub.Subscribe("zedmanager",
		types.DownloaderConfig{}, false, &ctx)
	if err != nil {
		log.Fatal(err)
	}
	subAppImgConfig.ModifyHandler = handleAppImgModify
	subAppImgConfig.DeleteHandler = handleDelete
	ctx.subAppImgConfig = subAppImgConfig
	subAppImgConfig.Activate()

	subBaseOsConfig, err := pubsub.Subscribe("zedagent",
		types.DownloaderConfig{}, false, &ctx)
	if err != nil {
		log.Fatal(err)
	}
	subBaseOsConfig.ModifyHandler = handleBaseOsModify
	subBaseOsConfig.DeleteHandler = handleDelete
	ctx.subBaseOsConfig = subBaseOsConfig
	subBaseOsConfig.Activate()

	subCertObjConfig, err := pubsub.Subscribe("zedagent",
		types.DownloaderConfig{}, false, &ctx)
	if err != nil {
		log.Fatal(err)
	}
	subCertObjConfig.ModifyHandler = handleCertObjModify
	subCertObjConfig.DeleteHandler = handleDelete
	ctx.subCertObjConfig = subCertObjConfig
	subCertObjConfig.Activate()

	// XXX remove
	baseOsChanges := make(chan string)
	go watch.WatchConfigStatus(baseOsConfigDirname,
		baseOsStatusDirname, baseOsChanges)

	for {
		select {

		case change := <-subDeviceNetworkStatus.C:
			subDeviceNetworkStatus.ProcessChange(change)

		case change := <-subCertObjConfig.C:
			subCertObjConfig.ProcessChange(change)

		case change := <-subAppImgConfig.C:
			subAppImgConfig.ProcessChange(change)

		case change := <-subBaseOsConfig.C:
			subBaseOsConfig.ProcessChange(change)

		// XXX
		case change := <-baseOsChanges:
			watch.HandleConfigStatusEvent(change, &ctx,
				baseOsConfigDirname,
				baseOsStatusDirname,
				&types.DownloaderConfig{},
				&types.DownloaderStatus{},
				handleBaseOsObjCreate,
				handleModify,
				handleOldDelete, nil)

		case <-publishTimer.C:
			err := pub.Publish("global", zedcloud.GetCloudMetrics())
			if err != nil {
				log.Println(err)
			}
		}
	}
}

// Wrappers
func handleAppImgModify(ctxArg interface{}, key string,
	configArg interface{}) {

	config := cast.CastDownloaderConfig(configArg)
	ctx := ctxArg.(*downloaderContext)
	if config.Key() != key {
		log.Printf("handleAppImgModify key/UUID mismatch %s vs %s; ignored %+v\n",
			key, config.Key(), config)
		return
	}
	status := lookupDownloaderStatus(ctx.pubAppImgStatus, key)
	if status == nil {
		handleCreate(ctx, appImgObj, config, key)
	} else {
		handleModify(ctx, key, config, status)
	}
	log.Printf("handleAppImgModify(%s) done\n", key)
}

func handleBaseOsModify(ctxArg interface{}, key string,
	configArg interface{}) {

	config := cast.CastDownloaderConfig(configArg)
	ctx := ctxArg.(*downloaderContext)
	if config.Key() != key {
		log.Printf("handleBaseOsModify key/UUID mismatch %s vs %s; ignored %+v\n",
			key, config.Key(), config)
		return
	}
	status := lookupDownloaderStatus(ctx.pubBaseOsStatus, key)
	if status == nil {
		handleCreate(ctx, baseOsObj, config, key)
	} else {
		handleModify(ctx, key, config, status)
	}
	log.Printf("handleBaseOsModify(%s) done\n", key)
}

func handleCertObjModify(ctxArg interface{}, key string,
	configArg interface{}) {

	config := cast.CastDownloaderConfig(configArg)
	ctx := ctxArg.(*downloaderContext)
	if config.Key() != key {
		log.Printf("handleCertObjModify key/UUID mismatch %s vs %s; ignored %+v\n",
			key, config.Key(), config)
		return
	}
	status := lookupDownloaderStatus(ctx.pubCertObjStatus, key)
	if status == nil {
		handleCreate(ctx, certObj, config, key)
	} else {
		handleModify(ctx, key, config, status)
	}
	log.Printf("handleCertObjModify(%s) done\n", key)
}

// Callers must be careful to publish any changes to DownloaderStatus
func lookupDownloaderStatus(pub *pubsub.Publication, key string) *types.DownloaderStatus {

	st, _ := pub.Get(key)
	if st == nil {
		log.Printf("lookupDownloaderStatus(%s) not found\n", key)
		return nil
	}
	status := cast.CastDownloaderStatus(st)
	if status.Key() != key {
		log.Printf("lookupDownloaderStatus(%s) got %s; ignored %+v\n",
			key, status.Key(), status)
		return nil
	}
	return &status
}


// Object handlers
func handleAppImgObjCreate(ctxArg interface{}, key string,
	configArg interface{}) {

	config := cast.CastDownloaderConfig(configArg)
	// XXX change once key arg
	key := config.Key()
	if config.Key() != key {
		log.Printf("handleAppImgObjCreate key/UUID mismatch %s vs %s; ignored %+v\n",
			key, config.Key(), config)
		return
	}
	ctx := ctxArg.(*downloaderContext)

	handleCreate(ctx, appImgObj, config, key)
}

func handleBaseOsObjCreate(ctxArg interface{}, key string,
	configArg interface{}) {

	config := cast.CastDownloaderConfig(configArg)
	// XXX change once key arg
	key := config.Key()
	if config.Key() != key {
		log.Printf("handleBaseOsObjCreate key/UUID mismatch %s vs %s; ignored %+v\n",
			key, config.Key(), config)
		return
	}
	ctx := ctxArg.(*downloaderContext)

	handleCreate(ctx, baseOsObj, config, key)
}

func handleCertObjCreate(ctxArg interface{}, key string,
	configArg interface{}) {

	config := cast.CastDownloaderConfig(configArg)
	// XXX change once key arg
	key := config.Key()
	if config.Key() != key {
		log.Printf("handleCertObjCreate key/UUID mismatch %s vs %s; ignored %+v\n",
			key, config.Key(), config)
		return
	}
	ctx := ctxArg.(*downloaderContext)

	handleCreate(ctx, certObj, config, key)
}

func handleCreate(ctx *downloaderContext, objType string,
	config types.DownloaderConfig,
	key string) {

	log.Printf("handleCreate(%v) objType %s for %s\n",
		config.Safename, objType, config.DownloadURL)

	if objType == "" {
		log.Fatalf("handleCreate: No ObjType for %s\n",
			config.Safename)
	}
	// Start by marking with PendingAdd
	status := types.DownloaderStatus{
		Safename:       config.Safename,
		ObjType:        objType,
		RefCount:       config.RefCount,
		DownloadURL:    config.DownloadURL,
		UseFreeUplinks: config.UseFreeUplinks,
		ImageSha256:    config.ImageSha256,
		PendingAdd:     true,
	}
	writeDownloaderStatus(&status, key)

	// Check if we have space
	kb := types.RoundupToKB(config.Size)
	if uint(kb) >= globalStatus.RemainingSpace {
		errString := fmt.Sprintf("Would exceed remaining space %d vs %d\n",
			kb, globalStatus.RemainingSpace)
		log.Println(errString)
		status.PendingAdd = false
		status.Size = 0
		status.LastErr = errString
		status.LastErrTime = time.Now()
		status.RetryCount += 1
		status.State = types.INITIAL
		writeDownloaderStatus(&status, key)
		log.Printf("handleCreate failed for %s\n", config.DownloadURL)
		return
	}

	// Update reserved space. Keep reserved until doDelete
	// XXX RefCount -> 0 should keep it reserved.
	status.ReservedSpace = uint(types.RoundupToKB(config.Size))
	globalStatus.ReservedSpace += status.ReservedSpace
	updateRemainingSpace()

	// If RefCount == 0 then we don't yet download.
	if config.RefCount == 0 {
		// XXX odd to treat as error.
		errString := fmt.Sprintf("RefCount==0; download deferred for %s\n",
			config.DownloadURL)
		log.Println(errString)
		status.PendingAdd = false
		status.Size = 0
		status.LastErr = errString
		status.LastErrTime = time.Now()
		status.RetryCount += 1
		status.State = types.INITIAL
		writeDownloaderStatus(&status, key)
		log.Printf("handleCreate deferred for %s\n", config.DownloadURL)
		return
	}

	handleSyncOp(ctx, key, config, &status)
}

// Allow to cancel by setting RefCount = 0. Same as delete? RefCount 0->1
// means download. Ignore other changes?
// XXX remove extra casts
func handleModify(ctxArg interface{}, key string,
	configArg interface{}, statusArg interface{}) {

	config := cast.CastDownloaderConfig(configArg)
	// XXX change once key arg
	key := config.Key()
	if config.Key() != key {
		log.Printf("handleModify key/UUID mismatch %s vs %s; ignored %+v\n",
			key, config.Key(), config)
		return
	}
	status := cast.CastDownloaderStatus(statusArg)
	if status.Key() != key {
		log.Printf("handleModify key/UUID mismatch %s vs %s; ignored %+v\n",
			key, status.Key(), status)
		return
	}
	ctx := ctxArg.(*downloaderContext)

	log.Printf("handleModify(%v) objType %s for %s\n",
		status.Safename, status.ObjType, status.DownloadURL)

	if status.ObjType == "" {
		log.Fatalf("handleModify: No ObjType for %s\n",
			status.Safename)
	}
	locDirname := objectDownloadDirname + "/" + status.ObjType

	if config.DownloadURL != status.DownloadURL {
		log.Printf("URL changed - not allowed %s -> %s\n",
			config.DownloadURL, status.DownloadURL)
		return
	}
	// If the sha changes, we treat it as a delete and recreate.
	// Ditto if we had a failure.
	if (status.ImageSha256 != "" && status.ImageSha256 != config.ImageSha256) ||
		status.LastErr != "" {
		reason := ""
		if status.ImageSha256 != config.ImageSha256 {
			reason = "sha256 changed"
		} else {
			reason = "recovering from previous error"
		}
		log.Printf("handleModify %s for %s\n",
			reason, config.DownloadURL)
		doDelete(key, locDirname, &status)
		handleCreate(ctx, status.ObjType, config, key)
		log.Printf("handleModify done for %s\n", config.DownloadURL)
		return
	}

	// XXX do work; look for refcnt -> 0 and delete; cancel any running
	// download
	// If RefCount from zero to non-zero then do install
	if status.RefCount == 0 && config.RefCount != 0 {
		status.PendingModify = true
		log.Printf("handleModify installing %s\n", config.DownloadURL)
		handleCreate(ctx, status.ObjType, config, key)
		status.RefCount = config.RefCount
		status.PendingModify = false
		writeDownloaderStatus(&status, key)
	} else if status.RefCount != 0 && config.RefCount == 0 {
		log.Printf("handleModify deleting %s\n", config.DownloadURL)
		doDelete(key, locDirname, &status)
	} else if status.RefCount != config.RefCount {
		log.Printf("handleModify RefCount change %s from %d to %d\n",
			config.DownloadURL, status.RefCount, config.RefCount)
		status.RefCount = config.RefCount
		writeDownloaderStatus(&status, key)
	}
	log.Printf("handleModify done for %s\n", config.DownloadURL)
}

func doDelete(key string, locDirname string, status *types.DownloaderStatus) {

	log.Printf("doDelete(%v) for %s\n", status.Safename, status.DownloadURL)

	deletefile(locDirname+"/pending", status)
	deletefile(locDirname+"/verifier", status)
	// verifier handles the verified directory

	status.State = types.INITIAL
	globalStatus.UsedSpace -= uint(types.RoundupToKB(status.Size))
	status.Size = 0

	// XXX Asymmetric; handleCreate reserved on RefCount 0. We unreserve
	// going back to RefCount 0. FIXed
	updateRemainingSpace()
	writeDownloaderStatus(status, key)
}

func deletefile(dirname string, status *types.DownloaderStatus) {
	if status.ImageSha256 != "" {
		dirname = dirname + "/" + status.ImageSha256
	}

	if _, err := os.Stat(dirname); err == nil {
		filename := dirname + "/" + status.Safename
		if _, err := os.Stat(filename); err == nil {
			log.Printf("Deleting %s\n", filename)
			// Remove file
			if err := os.Remove(filename); err != nil {
				log.Printf("Failed to remove %s: err %s\n",
					filename, err)
			}
		}
	}
}

<<<<<<< HEAD
// XXX remove
func handleOldDelete(ctxArg interface{}, key string, statusArg interface{}) {
	handleDelete(ctxArg, key)
}

// XXX remove extra casts
func handleDelete(ctxArg interface{}, key string) {
// XXX	statusArg interface{}) {
// XXX	status := cast.CastDownloaderStatus(statusArg)
	status := types.DownloaderStatus{}
   
=======
func handleDelete(ctxArg interface{}, statusFilename string,
	statusArg interface{}) {

	status := statusArg.(*types.DownloaderStatus)
	// XXX change once key arg
	key := status.Key()
	if status.Key() != key {
		log.Printf("handleDelete key/UUID mismatch %s vs %s; ignored %+v\n",
			key, status.Key(), status)
		return
	}
>>>>>>> aa8bd4b1
	log.Printf("handleDelete(%v) objType %s for %s\n",
		status.Safename, status.ObjType, status.DownloadURL)

	if status.ObjType == "" {
		log.Fatalf("handleDelete: No ObjType for %s\n",
			status.Safename)
	}
	locDirname := objectDownloadDirname + "/" + status.ObjType

	status.PendingDelete = true
<<<<<<< HEAD
	writeDownloaderStatus(&status, key)
=======
	writeDownloaderStatus(status, statusFilename)
>>>>>>> aa8bd4b1

	globalStatus.ReservedSpace -= status.ReservedSpace
	status.ReservedSpace = 0
	globalStatus.UsedSpace -= uint(types.RoundupToKB(status.Size))
	status.Size = 0

	updateRemainingSpace()

<<<<<<< HEAD
	writeDownloaderStatus(&status, key)

	doDelete(key, locDirname, &status)

	status.PendingDelete = false
	writeDownloaderStatus(&status, key)
=======
	writeDownloaderStatus(status, statusFilename)

	doDelete(statusFilename, locDirname, status)

	status.PendingDelete = false
	writeDownloaderStatus(status, statusFilename)
>>>>>>> aa8bd4b1

	// Write out what we modified to DownloaderStatus aka delete
	if err := os.Remove(key); err != nil {
		log.Println(err)
	}
	log.Printf("handleDelete done for %s, %s\n", status.DownloadURL, locDirname)
}

// helper functions

var globalConfig types.GlobalDownloadConfig
var globalStatus types.GlobalDownloadStatus
var globalStatusFilename string

func downloaderInit() *zedUpload.DronaCtx {

	initializeDirs()

	configFilename := downloaderConfigDirname + "/global"
	statusFilename := downloaderStatusDirname + "/global"

	// now start
	globalStatusFilename = statusFilename

	// Read GlobalDownloadConfig to find MaxSpace
	// Then determine currently used space and remaining.
	cb, err := ioutil.ReadFile(configFilename)
	if err != nil {
		log.Printf("%s for %s\n", err, configFilename)
		log.Fatal(err)
	}

	if err := json.Unmarshal(cb, &globalConfig); err != nil {
		log.Printf("%s GlobalDownloadConfig file: %s\n",
			err, configFilename)
		log.Fatal(err)
	}

	log.Printf("MaxSpace %d\n", globalConfig.MaxSpace)

	globalStatus.UsedSpace = 0
	globalStatus.ReservedSpace = 0
	updateRemainingSpace()

	// XXX how do we find out when verifier cleans up duplicates etc?
	// XXX run this periodically... What about downloads inprogress
	// when we run it?
	// XXX look at verifier and downloader status which have Size
	// We read objectDownloadDirname/* and determine how much space
	// is used. Place in GlobalDownloadStatus. Calculate remaining space.
	totalUsed := sizeFromDir(objectDownloadDirname)
	globalStatus.UsedSpace = uint(types.RoundupToKB(totalUsed))
	// Note that the UsedSpace calculated during initialization can exceed
	// MaxSpace, and RemainingSpace is a uint!
	if globalStatus.UsedSpace > globalConfig.MaxSpace {
		globalStatus.UsedSpace = globalConfig.MaxSpace
	}
	updateRemainingSpace()

	// create drona interface
	dCtx, err := zedUpload.NewDronaCtx("zdownloader", 0)

	if dCtx == nil {
		log.Printf("context create fail %s\n", err)
		log.Fatal(err)
	}

	return dCtx
}

func initializeDirs() {

	// Remove any files which didn't make it past the verifier.
	// Though verifier owns it, remove them for calculating the
	// total available space
	// XXX instead rely on verifier status
	clearInProgressDownloadDirs(downloaderObjTypes)

	// create the object based config/status dirs
	// XXX remove
	createConfigStatusDirs(moduleName, downloaderObjTypes)

	// create the object download directories
	createDownloadDirs(downloaderObjTypes)
}

// XXX remove
// create module and object based config/status directories
func createConfigStatusDirs(moduleName string, objTypes []string) {

	jobDirs := []string{"config", "status"}
	zedBaseDirs := []string{zedBaseDirname, zedRunDirname}
	baseDirs := make([]string, len(zedBaseDirs))

	log.Printf("Creating config/status dirs for %s\n", moduleName)

	for idx, dir := range zedBaseDirs {
		baseDirs[idx] = dir + "/" + moduleName
	}

	for idx, baseDir := range baseDirs {

		dirName := baseDir + "/" + jobDirs[idx]
		if _, err := os.Stat(dirName); err != nil {
			log.Printf("Create %s\n", dirName)
			if err := os.MkdirAll(dirName, 0700); err != nil {
				log.Fatal(err)
			}
		}

		// Creating Object based holder dirs
		for _, objType := range objTypes {
			dirName := baseDir + "/" + objType + "/" + jobDirs[idx]
			if _, err := os.Stat(dirName); err != nil {
				log.Printf("Create %s\n", dirName)
				if err := os.MkdirAll(dirName, 0700); err != nil {
					log.Fatal(err)
				}
			}
		}
	}
}

// XXX here vs. in verifier? Who owns which dirs?
// create object download directories
func createDownloadDirs(objTypes []string) {

	workingDirTypes := []string{"pending", "verifier", "verified"}

	// now create the download dirs
	for _, objType := range objTypes {
		for _, dirType := range workingDirTypes {
			dirName := objectDownloadDirname + "/" + objType + "/" + dirType
			if _, err := os.Stat(dirName); err != nil {
				log.Printf("Create %s\n", dirName)
				if err := os.MkdirAll(dirName, 0700); err != nil {
					log.Fatal(err)
				}
			}
		}
	}
}

// clear in-progress object download directories
func clearInProgressDownloadDirs(objTypes []string) {

	inProgressDirTypes := []string{"pending", "verifier"}

	// now create the download dirs
	for _, objType := range objTypes {
		for _, dirType := range inProgressDirTypes {
			dirName := objectDownloadDirname + "/" + objType + "/" + dirType
			if _, err := os.Stat(dirName); err == nil {
				if err := os.RemoveAll(dirName); err != nil {
					log.Fatal(err)
				}
			}
		}
	}
}

func sizeFromDir(dirname string) uint64 {
	var totalUsed uint64 = 0
	locations, err := ioutil.ReadDir(dirname)
	if err != nil {
		log.Fatal(err)
	}
	for _, location := range locations {
		filename := dirname + "/" + location.Name()
		log.Printf("Looking in %s\n", filename)
		if location.IsDir() {
			size := sizeFromDir(filename)
			log.Printf("Dir %s size %d\n", filename, size)
			totalUsed += size
		} else {
			log.Printf("File %s Size %d\n", filename, location.Size())
			totalUsed += uint64(location.Size())
		}
	}
	return totalUsed
}

func updateRemainingSpace() {

	globalStatus.RemainingSpace = globalConfig.MaxSpace -
		globalStatus.UsedSpace - globalStatus.ReservedSpace

	log.Printf("RemainingSpace %d, maxspace %d, usedspace %d, reserved %d\n",
		globalStatus.RemainingSpace, globalConfig.MaxSpace,
		globalStatus.UsedSpace, globalStatus.ReservedSpace)
	// Create and write
	writeGlobalStatus()
}

func writeGlobalStatus() {

	sb, err := json.Marshal(globalStatus)
	if err != nil {
		log.Fatal(err, "json Marshal GlobalDownloadStatus")
	}
	if err = pubsub.WriteRename(globalStatusFilename, sb); err != nil {
		log.Fatal(err, globalStatusFilename)
	}
}

func writeDownloaderStatus(status *types.DownloaderStatus,
	key string) {
	b, err := json.Marshal(status)
	if err != nil {
		log.Fatal(err, "json Marshal DownloaderStatus")
	}
	err = pubsub.WriteRename(key, b)
	if err != nil {
		log.Fatal(err, key)
	}
}

// cloud storage interface functions/APIs

// XXX should we use --cacart? Would assume we know the root CA.
// XXX Set --limit-rate 100k
// XXX continue based on filesize with: -C -
// Note that support for --dns-interface is not compiled in
// Normally "ifname" is the source IP to be consistent with the S3 loop
func doCurl(url string, ifname string, maxsize uint64, destFilename string) error {
	cmd := "curl"
	args := []string{}
	maxsizeStr := strconv.FormatUint(maxsize, 10)
	if ifname != "" {
		args = []string{
			"-q",
			"-4", // XXX due to getting IPv6 ULAs and not IPv4
			"--insecure",
			"--retry",
			"3",
			"--silent",
			"--show-error",
			"--interface",
			ifname,
			"--max-filesize",
			maxsizeStr,
			"-o",
			destFilename,
			url,
		}
	} else {
		args = []string{
			"-q",
			"-4", // XXX due to getting IPv6 ULAs and not IPv4
			"--insecure",
			"--retry",
			"3",
			"--silent",
			"--show-error",
			"--max-filesize",
			maxsizeStr,
			"-o",
			destFilename,
			url,
		}
	}

	stdoutStderr, err := wrap.Command(cmd, args...).CombinedOutput()

	if err != nil {
		log.Println("curl failed ", err)
	} else {
		log.Printf("curl done: output <%s>\n", string(stdoutStderr))
	}
	return err
}

func doS3(ctx *downloaderContext, syncOp zedUpload.SyncOpType,
	apiKey string, password string, dpath string, maxsize uint64,
	ipSrc net.IP, filename string, locFilename string) error {
	auth := &zedUpload.AuthInput{
		AuthType: "s3",
		Uname:    apiKey,
		Password: password,
	}

	trType := zedUpload.SyncAwsTr
	// XXX:FIXME , will come as part of data store
	region := "us-west-2"

	// create Endpoint
	dEndPoint, err := ctx.dCtx.NewSyncerDest(trType, region, dpath, auth)
	if err != nil {
		log.Printf("NewSyncerDest failed: %s\n", err)
		return err
	}
	dEndPoint.WithSrcIpSelection(ipSrc)
	var respChan = make(chan *zedUpload.DronaRequest)

	log.Printf("syncOp for <%s>/<%s>\n", dpath, filename)
	// create Request
	// Round up from bytes to Mbytes
	maxMB := (maxsize + 1024*1024 - 1) / (1024 * 1024)
	req := dEndPoint.NewRequest(syncOp, filename, locFilename,
		int64(maxMB), true, respChan)
	if req == nil {
		return errors.New("NewRequest failed")
	}

	req.Post()
	resp := <-respChan
	_, err = resp.GetUpStatus()
	if resp.IsError() == false {
		return nil
	} else {
		return err
	}
}

// Drona APIs for object Download

func handleSyncOp(ctx *downloaderContext, key string,
	config types.DownloaderConfig, status *types.DownloaderStatus) {
	var err error
	var errStr string
	var locFilename string

	var syncOp zedUpload.SyncOpType = zedUpload.SyncOpDownload

	if status.ObjType == "" {
		log.Fatalf("handleSyncOp: No ObjType for %s\n",
			status.Safename)
	}
	locDirname := objectDownloadDirname + "/" + status.ObjType
	locFilename = locDirname + "/pending"

	// update status to DOWNLOAD STARTED
	status.State = types.DOWNLOAD_STARTED
	writeDownloaderStatus(status, key)

	if config.ImageSha256 != "" {
		locFilename = locFilename + "/" + config.ImageSha256
	}

	if _, err := os.Stat(locFilename); err != nil {
		log.Printf("Create %s\n", locFilename)
		if err = os.MkdirAll(locFilename, 0755); err != nil {
			log.Fatal(err)
		}
	}

	filename := types.SafenameToFilename(config.Safename)

	locFilename = locFilename + "/" + config.Safename

	log.Printf("Downloading <%s> to <%s> using %v freeuplink\n",
		config.DownloadURL, locFilename, config.UseFreeUplinks)

	var addrCount int
	if config.UseFreeUplinks {
		addrCount = types.CountLocalAddrFree(deviceNetworkStatus, "")
		log.Printf("Have %d free uplink addresses\n", addrCount)
		err = errors.New("No free IP uplink addresses for download")
	} else {
		addrCount = types.CountLocalAddrAny(deviceNetworkStatus, "")
		log.Printf("Have %d any uplink addresses\n", addrCount)
		err = errors.New("No IP uplink addresses for download")
	}
	if addrCount == 0 {
		errStr = err.Error()
	}
	metricsUrl := config.DownloadURL
	if config.TransportMethod == zconfig.DsType_DsS3.String() {
		// fake URL for metrics
		metricsUrl = fmt.Sprintf("S3:%s/%s", config.Dpath, filename)
	}

	// Loop through all interfaces until a success
	for addrIndex := 0; addrIndex < addrCount; addrIndex += 1 {
		var ipSrc net.IP
		if config.UseFreeUplinks {
			ipSrc, err = types.GetLocalAddrFree(deviceNetworkStatus,
				addrIndex, "")
		} else {
			// Note that GetLocalAddrAny has the free ones first
			ipSrc, err = types.GetLocalAddrAny(deviceNetworkStatus,
				addrIndex, "")
		}
		if err != nil {
			log.Printf("GetLocalAddr failed: %s\n", err)
			errStr = errStr + "\n" + err.Error()
			continue
		}
		ifname := types.GetUplinkFromAddr(deviceNetworkStatus, ipSrc)
		log.Printf("Using IP source %v if %s transport %v\n",
			ipSrc, ifname, config.TransportMethod)
		switch config.TransportMethod {
		case zconfig.DsType_DsS3.String():
			err = doS3(ctx, syncOp, config.ApiKey,
				config.Password, config.Dpath,
				config.Size, ipSrc, filename, locFilename)
			if err != nil {
				log.Printf("Source IP %s failed: %s\n",
					ipSrc.String(), err)
				errStr = errStr + "\n" + err.Error()
				// XXX don't know how much we downloaded!
				// Could have failed half-way. Using zero.
				zedcloud.ZedCloudFailure(ifname,
					metricsUrl, 1024, 0)
			} else {
				// Record how much we downloaded
				info, _ := os.Stat(locFilename)
				size := info.Size()
				zedcloud.ZedCloudSuccess(ifname,
					metricsUrl, 1024, size)
				handleSyncOpResponse(config, status,
					locFilename, key, "")
				return
			}
		case zconfig.DsType_DsHttp.String(), zconfig.DsType_DsHttps.String(), "":
			err = doCurl(config.DownloadURL, ipSrc.String(),
				config.Size, locFilename)
			if err != nil {
				log.Printf("Source IP %s failed: %s\n",
					ipSrc.String(), err)
				errStr = errStr + "\n" + err.Error()
				zedcloud.ZedCloudFailure(ifname,
					metricsUrl, 1024, 0)
			} else {
				// Record how much we downloaded
				info, _ := os.Stat(locFilename)
				size := info.Size()
				zedcloud.ZedCloudSuccess(ifname,
					metricsUrl, 1024, size)
				handleSyncOpResponse(config, status,
					locFilename, key, "")
				return
			}
		default:
			log.Fatal("unsupported transport method")
		}
	}
	log.Printf("All source IP addresses failed. All errors:%s\n", errStr)
	handleSyncOpResponse(config, status, locFilename,
		key, errStr)
}

func handleSyncOpResponse(config types.DownloaderConfig,
	status *types.DownloaderStatus, locFilename string,
	key string, errStr string) {

	if status.ObjType == "" {
		log.Fatalf("handleSyncOpResponse: No ObjType for %s\n",
			status.Safename)
	}
	locDirname := objectDownloadDirname + "/" + status.ObjType
	if errStr != "" {
		// Delete file
		doDelete(key, locDirname, status)
		status.PendingAdd = false
		status.Size = 0
		status.LastErr = errStr
		status.LastErrTime = time.Now()
		status.RetryCount += 1
		status.State = types.INITIAL
		writeDownloaderStatus(status, key)
		log.Printf("handleSyncOpResponse failed for %s, <%s>\n",
			status.DownloadURL, errStr)
		return
	}

	info, err := os.Stat(locFilename)
	if err != nil {
		log.Printf("handleSyncOpResponse Stat failed for %s <%s>\n",
			status.DownloadURL, err)
		// Delete file
		doDelete(key, locDirname, status)
		status.PendingAdd = false
		status.Size = 0
		status.LastErr = fmt.Sprintf("%v", err)
		status.LastErrTime = time.Now()
		status.RetryCount += 1
		status.State = types.INITIAL
		writeDownloaderStatus(status, key)
		return
	}
	status.Size = uint64(info.Size())

	globalStatus.ReservedSpace -= status.ReservedSpace
	status.ReservedSpace = 0
	globalStatus.UsedSpace += uint(types.RoundupToKB(status.Size))
	updateRemainingSpace()

	log.Printf("handleSyncOpResponse successful <%s> <%s>\n",
		config.DownloadURL, locFilename)
	// We do not clear any status.RetryCount, LastErr, etc. The caller
	// should look at State == DOWNLOADED to determine it is done.

	status.ModTime = time.Now()
	status.PendingAdd = false
	status.State = types.DOWNLOADED
	writeDownloaderStatus(status, key)
}

func handleDNSModify(ctxArg interface{}, key string, statusArg interface{}) {

	status := cast.CastDeviceNetworkStatus(statusArg)
	if key != "global" {
		log.Printf("handleDNSModify: ignoring %s\n", key)
		return
	}

	log.Printf("handleDNSModify for %s\n", key)
	deviceNetworkStatus = status
	log.Printf("handleDNSModify %d free uplinks addresses; %d any\n",
		types.CountLocalAddrFree(deviceNetworkStatus, ""),
		types.CountLocalAddrAny(deviceNetworkStatus, ""))
	log.Printf("handleDNSModify done for %s\n", key)
}

func handleDNSDelete(ctxArg interface{}, key string, statusArg interface{}) {

	log.Printf("handleDNSDelete for %s\n", key)
	if key != "global" {
		log.Printf("handleDNSDelete: ignoring %s\n", key)
		return
	}
	deviceNetworkStatus = types.DeviceNetworkStatus{}
	log.Printf("handleDNSDelete done for %s\n", key)
}<|MERGE_RESOLUTION|>--- conflicted
+++ resolved
@@ -536,19 +536,6 @@
 	}
 }
 
-<<<<<<< HEAD
-// XXX remove
-func handleOldDelete(ctxArg interface{}, key string, statusArg interface{}) {
-	handleDelete(ctxArg, key)
-}
-
-// XXX remove extra casts
-func handleDelete(ctxArg interface{}, key string) {
-// XXX	statusArg interface{}) {
-// XXX	status := cast.CastDownloaderStatus(statusArg)
-	status := types.DownloaderStatus{}
-   
-=======
 func handleDelete(ctxArg interface{}, statusFilename string,
 	statusArg interface{}) {
 
@@ -560,7 +547,6 @@
 			key, status.Key(), status)
 		return
 	}
->>>>>>> aa8bd4b1
 	log.Printf("handleDelete(%v) objType %s for %s\n",
 		status.Safename, status.ObjType, status.DownloadURL)
 
@@ -571,11 +557,7 @@
 	locDirname := objectDownloadDirname + "/" + status.ObjType
 
 	status.PendingDelete = true
-<<<<<<< HEAD
-	writeDownloaderStatus(&status, key)
-=======
 	writeDownloaderStatus(status, statusFilename)
->>>>>>> aa8bd4b1
 
 	globalStatus.ReservedSpace -= status.ReservedSpace
 	status.ReservedSpace = 0
@@ -584,21 +566,12 @@
 
 	updateRemainingSpace()
 
-<<<<<<< HEAD
-	writeDownloaderStatus(&status, key)
-
-	doDelete(key, locDirname, &status)
-
-	status.PendingDelete = false
-	writeDownloaderStatus(&status, key)
-=======
 	writeDownloaderStatus(status, statusFilename)
 
 	doDelete(statusFilename, locDirname, status)
 
 	status.PendingDelete = false
 	writeDownloaderStatus(status, statusFilename)
->>>>>>> aa8bd4b1
 
 	// Write out what we modified to DownloaderStatus aka delete
 	if err := os.Remove(key); err != nil {
