--- conflicted
+++ resolved
@@ -24,15 +24,10 @@
 	"time"
 )
 
-<<<<<<< HEAD
-=======
 const (
-	baseDirname    = "/var/tmp/zedrouter"
-	configDirname  = baseDirname + "/config"
 	compatibleFile = "/proc/device-tree/compatible"
 )
 
->>>>>>> 909b6342
 func publishMetrics(iteration int) {
 	cpuStorageStat := ExecuteXentopCmd()
 	PublishMetricsToZedCloud(cpuStorageStat, iteration)
@@ -596,7 +591,6 @@
 	ReportDeviceSoftwareInfo.SwHash = *proto.String(" ")
 	ReportDeviceInfo.Software = ReportDeviceSoftwareInfo
 
-<<<<<<< HEAD
 	// Report BaseOs Status
 	ReportDeviceInfo.SoftwareList = make([]*zmet.ZInfoSW, len(baseOsStatus))
 	var idx int = 0
@@ -610,13 +604,8 @@
 		idx++
 	}
 
-	//read interface name from library
-	//and match it with uplink name from
-	//global status...
-=======
 	// Read interface name from library and match it with uplink name from
 	// global status. Only report the uplinks.
->>>>>>> 909b6342
 	interfaces, _ := psutilnet.Interfaces()
 	ReportDeviceInfo.Network = make([]*zmet.ZInfoNetwork,
 		len(deviceNetworkStatus.UplinkStatus))
