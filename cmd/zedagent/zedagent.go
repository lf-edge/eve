// Copyright (c) 2017-2018 Zededa, Inc.
// All rights reserved.

// zedAgent interfaces with zedcloud for
//   * config sync
//   * metric/info publish
// app instance config is pushed to zedmanager for orchestration
// baseos/certs config is pushed to baseosmgr for orchestration
// event based baseos/app instance/device info published to ZedCloud
// periodic status/metric published to zedCloud

// zedagent handles the following configuration
//   * app instance config/status  <zedagent>   / <appimg> / <config | status>
//   * base os config/status       <zedagent>   / <baseos> / <config | status>
//   * certs config/status         <zedagent>   / certs>   / <config | status>
// <base os>
//   <zedagent>  <baseos> <config> --> <baseosmgr>  <baseos> <status>
// <certs>
//   <zedagent>  <certs> <config> --> <baseosmgr>   <certs> <status>
// <app image>
//   <zedagent>  <appimage> <config> --> <zedmanager> <appimage> <status>

package zedagent

import (
	"flag"
	"fmt"
	"github.com/google/go-cmp/cmp"
	log "github.com/sirupsen/logrus"
	"github.com/zededa/go-provision/agentlog"
	"github.com/zededa/go-provision/cast"
	"github.com/zededa/go-provision/pidfile"
	"github.com/zededa/go-provision/pubsub"
	"github.com/zededa/go-provision/types"
	"github.com/zededa/go-provision/zboot"
	"github.com/zededa/go-provision/zedcloud"
	"os"
	"strings"
	"time"
)

const (
	appImgObj = "appImg.obj"
	baseOsObj = "baseOs.obj"
	certObj   = "cert.obj"
	agentName = "zedagent"

	configDir             = "/config"
	persistDir            = "/persist"
	objectDownloadDirname = persistDir + "/downloads"
	certificateDirname    = persistDir + "/certs"
	checkpointDirname     = persistDir + "/checkpoint"

	partitionCount = 2
)

// Set from Makefile
var Version = "No version specified"

// XXX move to a context? Which? Used in handleconfig and handlemetrics!
var deviceNetworkStatus *types.DeviceNetworkStatus = &types.DeviceNetworkStatus{}

// XXX globals filled in by subscription handlers and read by handlemetrics
// XXX could alternatively access sub object when adding them.
var clientMetrics interface{}
var logmanagerMetrics interface{}
var downloaderMetrics interface{}
var networkMetrics types.NetworkMetrics

// Context for handleDNSModify
type DNSContext struct {
	usableAddressCount     int
	DNSinitialized         bool // Received DeviceNetworkStatus
	subDeviceNetworkStatus *pubsub.Subscription
	triggerGetConfig       bool
	triggerDeviceInfo      bool
}

type zedagentContext struct {
	getconfigCtx             *getconfigContext // Cross link
	verifierRestarted        bool              // Information from handleVerifierRestarted
	assignableAdapters       *types.AssignableAdapters
	subAssignableAdapters    *pubsub.Subscription
	iteration                int
	subNetworkObjectStatus   *pubsub.Subscription
	subNetworkServiceStatus  *pubsub.Subscription
	subDomainStatus          *pubsub.Subscription
	subCertObjConfig         *pubsub.Subscription
	TriggerDeviceInfo        bool
	subBaseOsStatus          *pubsub.Subscription
	subBaseOsDownloadStatus  *pubsub.Subscription
	subCertObjDownloadStatus *pubsub.Subscription
	subBaseOsVerifierStatus  *pubsub.Subscription
	subAppImgDownloadStatus  *pubsub.Subscription
	subAppImgVerifierStatus  *pubsub.Subscription
	subNetworkServiceMetrics *pubsub.Subscription
	subGlobalConfig          *pubsub.Subscription
	subZbootStatus           *pubsub.Subscription
}

var debug = false
var debugOverride bool // From command line arg

func Run() {
	versionPtr := flag.Bool("v", false, "Version")
	debugPtr := flag.Bool("d", false, "Debug flag")
	parsePtr := flag.String("p", "", "parse checkpoint file")
	validatePtr := flag.Bool("V", false, "validate UTF-8 in checkpoint")
	flag.Parse()
	debug = *debugPtr
	debugOverride = debug
	if debugOverride {
		log.SetLevel(log.DebugLevel)
	} else {
		log.SetLevel(log.InfoLevel)
	}
	parse := *parsePtr
	validate := *validatePtr
	if *versionPtr {
		fmt.Printf("%s: %s\n", os.Args[0], Version)
		return
	}
	if validate && parse == "" {
		fmt.Printf("Setting -V requires -p\n")
		os.Exit(1)
	}
	if parse != "" {
		res, config := readValidateConfig(parse)
		if !res {
			fmt.Printf("Failed to parse %s\n", parse)
			os.Exit(1)
		}
		fmt.Printf("parsed proto <%v>\n", config)
		if validate {
			valid := validateConfigUTF8(config)
			if !valid {
				fmt.Printf("Found some invalid UTF-8\n")
				os.Exit(1)
			}
		}
		return
	}
	logf, err := agentlog.Init(agentName)
	if err != nil {
		log.Fatal(err)
	}
	defer logf.Close()
	if err := pidfile.CheckAndCreatePidfile(agentName); err != nil {
		log.Fatal(err)
	}

	log.Infof("Starting %s\n", agentName)

	// Tell ourselves to go ahead
	// initialize the module specifig stuff
	handleInit()

	// Context to pass around
	getconfigCtx := getconfigContext{}

	// Pick up (mostly static) AssignableAdapters before we report
	// any device info
	aa := types.AssignableAdapters{}
	zedagentCtx := zedagentContext{assignableAdapters: &aa}

	// Cross link
	getconfigCtx.zedagentCtx = &zedagentCtx
	zedagentCtx.getconfigCtx = &getconfigCtx

	// Timer for deferred sends of info messages
	deferredChan := zedcloud.InitDeferred()

	subAssignableAdapters, err := pubsub.Subscribe("domainmgr",
		types.AssignableAdapters{}, false, &zedagentCtx)
	if err != nil {
		log.Fatal(err)
	}
	subAssignableAdapters.ModifyHandler = handleAAModify
	subAssignableAdapters.DeleteHandler = handleAADelete
	zedagentCtx.subAssignableAdapters = subAssignableAdapters
	subAssignableAdapters.Activate()

	// XXX placeholder for uplink config from zedcloud
	pubDeviceUplinkConfig, err := pubsub.Publish(agentName,
		types.DeviceUplinkConfig{})
	if err != nil {
		log.Fatal(err)
	}
	getconfigCtx.pubDeviceUplinkConfig = pubDeviceUplinkConfig

	// Publish NetworkConfig and NetworkServiceConfig for zedmanager/zedrouter
	pubNetworkObjectConfig, err := pubsub.Publish(agentName,
		types.NetworkObjectConfig{})
	if err != nil {
		log.Fatal(err)
	}
	getconfigCtx.pubNetworkObjectConfig = pubNetworkObjectConfig

	pubNetworkServiceConfig, err := pubsub.Publish(agentName,
		types.NetworkServiceConfig{})
	if err != nil {
		log.Fatal(err)
	}
	getconfigCtx.pubNetworkServiceConfig = pubNetworkServiceConfig

	pubAppInstanceConfig, err := pubsub.Publish(agentName,
		types.AppInstanceConfig{})
	if err != nil {
		log.Fatal(err)
	}
	getconfigCtx.pubAppInstanceConfig = pubAppInstanceConfig
	pubAppInstanceConfig.ClearRestarted()

	pubAppNetworkConfig, err := pubsub.Publish(agentName,
		types.AppNetworkConfig{})
	if err != nil {
		log.Fatal(err)
	}
	pubAppNetworkConfig.ClearRestarted()
	getconfigCtx.pubAppNetworkConfig = pubAppNetworkConfig

	// XXX defer this until we have some config from cloud or saved copy
	pubAppInstanceConfig.SignalRestarted()

	pubCertObjConfig, err := pubsub.Publish(agentName,
		types.CertObjConfig{})
	if err != nil {
		log.Fatal(err)
	}
	pubCertObjConfig.ClearRestarted()
	getconfigCtx.pubCertObjConfig = pubCertObjConfig

	pubBaseOsConfig, err := pubsub.Publish(agentName,
		types.BaseOsConfig{})
	if err != nil {
		log.Fatal(err)
	}
	pubBaseOsConfig.ClearRestarted()
	getconfigCtx.pubBaseOsConfig = pubBaseOsConfig

	pubDatastoreConfig, err := pubsub.Publish(agentName,
		types.DatastoreConfig{})
	if err != nil {
		log.Fatal(err)
	}
	getconfigCtx.pubDatastoreConfig = pubDatastoreConfig
	pubDatastoreConfig.ClearRestarted()

	// Look for global config such as log levels
	subGlobalConfig, err := pubsub.Subscribe("", types.GlobalConfig{},
		false, &zedagentCtx)
	if err != nil {
		log.Fatal(err)
	}
	subGlobalConfig.ModifyHandler = handleGlobalConfigModify
	subGlobalConfig.DeleteHandler = handleGlobalConfigDelete
	zedagentCtx.subGlobalConfig = subGlobalConfig
	subGlobalConfig.Activate()

	// Look for errors and status from zedrouter
	subNetworkObjectStatus, err := pubsub.Subscribe("zedrouter",
		types.NetworkObjectStatus{}, false, &zedagentCtx)
	if err != nil {
		log.Fatal(err)
	}
	subNetworkObjectStatus.ModifyHandler = handleNetworkObjectStatusModify
	subNetworkObjectStatus.DeleteHandler = handleNetworkObjectStatusDelete
	zedagentCtx.subNetworkObjectStatus = subNetworkObjectStatus
	subNetworkObjectStatus.Activate()

	subNetworkServiceStatus, err := pubsub.Subscribe("zedrouter",
		types.NetworkServiceStatus{}, false, &zedagentCtx)
	if err != nil {
		log.Fatal(err)
	}
	subNetworkServiceStatus.ModifyHandler = handleNetworkServiceModify
	subNetworkServiceStatus.DeleteHandler = handleNetworkServiceDelete
	zedagentCtx.subNetworkServiceStatus = subNetworkServiceStatus
	subNetworkServiceStatus.Activate()

	subNetworkServiceMetrics, err := pubsub.Subscribe("zedrouter",
		types.NetworkServiceMetrics{}, false, &zedagentCtx)
	if err != nil {
		log.Fatal(err)
	}
	subNetworkServiceMetrics.ModifyHandler = handleNetworkServiceMetricsModify
	subNetworkServiceMetrics.DeleteHandler = handleNetworkServiceMetricsDelete
	zedagentCtx.subNetworkServiceMetrics = subNetworkServiceMetrics
	subNetworkServiceMetrics.Activate()

	// Look for AppInstanceStatus from zedmanager
	subAppInstanceStatus, err := pubsub.Subscribe("zedmanager",
		types.AppInstanceStatus{}, false, &zedagentCtx)
	if err != nil {
		log.Fatal(err)
	}
	subAppInstanceStatus.ModifyHandler = handleAppInstanceStatusModify
	subAppInstanceStatus.DeleteHandler = handleAppInstanceStatusDelete
	getconfigCtx.subAppInstanceStatus = subAppInstanceStatus
	subAppInstanceStatus.Activate()

	// Get DomainStatus from domainmgr
	subDomainStatus, err := pubsub.Subscribe("domainmgr",
		types.DomainStatus{}, false, &zedagentCtx)
	if err != nil {
		log.Fatal(err)
	}
	subDomainStatus.ModifyHandler = handleDomainStatusModify
	subDomainStatus.DeleteHandler = handleDomainStatusDelete
	zedagentCtx.subDomainStatus = subDomainStatus
	subDomainStatus.Activate()

	// Look for zboot status 
	subZbootStatus, err := pubsub.Subscribe("baseosmgr",
		types.ZbootStatus{}, false, &zedagentCtx)
	if err != nil {
		log.Fatal(err)
	}
	subZbootStatus.ModifyHandler = handleZbootStatusModify
	subZbootStatus.DeleteHandler = handleZbootStatusDelete
	zedagentCtx.subZbootStatus = subZbootStatus
	subZbootStatus.Activate()

	subBaseOsStatus, err := pubsub.Subscribe("baseosmgr",
		types.BaseOsStatus{}, false, &zedagentCtx)
	if err != nil {
		log.Fatal(err)
	}
	subBaseOsStatus.ModifyHandler = handleBaseOsStatusModify
	subBaseOsStatus.DeleteHandler = handleBaseOsStatusDelete
	zedagentCtx.subBaseOsStatus = subBaseOsStatus
	subBaseOsStatus.Activate()

	// Look for DownloaderStatus from downloader
	subBaseOsDownloadStatus, err := pubsub.SubscribeScope("downloader",
		baseOsObj, types.DownloaderStatus{}, false, &zedagentCtx)
	if err != nil {
		log.Fatal(err)
	}
	zedagentCtx.subBaseOsDownloadStatus = subBaseOsDownloadStatus
	subBaseOsDownloadStatus.Activate()

	// Look for DownloaderStatus from downloader
	subCertObjDownloadStatus, err := pubsub.SubscribeScope("downloader",
		certObj, types.DownloaderStatus{}, false, &zedagentCtx)
	if err != nil {
		log.Fatal(err)
	}
	zedagentCtx.subCertObjDownloadStatus = subCertObjDownloadStatus
	subCertObjDownloadStatus.Activate()

	// Look for VerifyImageStatus from verifier
	subBaseOsVerifierStatus, err := pubsub.SubscribeScope("verifier",
		baseOsObj, types.VerifyImageStatus{}, false, &zedagentCtx)
	if err != nil {
		log.Fatal(err)
	}
	subBaseOsVerifierStatus.ModifyHandler = handleVerifierStatusModify
	subBaseOsVerifierStatus.DeleteHandler = handleVerifierStatusDelete
	subBaseOsVerifierStatus.RestartHandler = handleVerifierRestarted
	zedagentCtx.subBaseOsVerifierStatus = subBaseOsVerifierStatus
	subBaseOsVerifierStatus.Activate()

	// Look for VerifyImageStatus from verifier
	subAppImgVerifierStatus, err := pubsub.SubscribeScope("verifier",
		appImgObj, types.VerifyImageStatus{}, false, &zedagentCtx)
	if err != nil {
		log.Fatal(err)
	}
	zedagentCtx.subAppImgVerifierStatus = subAppImgVerifierStatus
	subAppImgVerifierStatus.Activate()

	// Look for DownloaderStatus from downloader for metric reporting
	subAppImgDownloadStatus, err := pubsub.SubscribeScope("downloader",
		appImgObj, types.DownloaderStatus{}, false, &zedagentCtx)
	if err != nil {
		log.Fatal(err)
	}
	zedagentCtx.subAppImgDownloadStatus = subAppImgDownloadStatus
	subAppImgDownloadStatus.Activate()

	// Run a periodic timer so we always update SillRunning
	stillRunning := time.NewTicker(25 * time.Second)
	agentlog.StillRunning(agentName)

	DNSctx := DNSContext{}
	DNSctx.usableAddressCount = types.CountLocalAddrAnyNoLinkLocal(*deviceNetworkStatus)

	subDeviceNetworkStatus, err := pubsub.Subscribe("nim",
		types.DeviceNetworkStatus{}, false, &DNSctx)
	if err != nil {
		log.Fatal(err)
	}
	subDeviceNetworkStatus.ModifyHandler = handleDNSModify
	subDeviceNetworkStatus.DeleteHandler = handleDNSDelete
	DNSctx.subDeviceNetworkStatus = subDeviceNetworkStatus
	subDeviceNetworkStatus.Activate()

	// only time, we access the zboot partition state
	updateInprogress := zboot.IsCurrentPartitionStateInProgress()
	time1 := time.Duration(globalConfig.ResetIfCloudGoneTime)
	t1 := time.NewTimer(time1 * time.Second)
	log.Infof("Started timer for reset for %d seconds\n", time1)
	time2 := time.Duration(globalConfig.FallbackIfCloudGoneTime)
	log.Infof("Started timer for fallback (%v) reset for %d seconds\n",
		updateInprogress, time2)
	t2 := time.NewTimer(time2 * time.Second)

<<<<<<< HEAD
	// wait until all the partition(s) status are ready
	zbootReadFlag := 0
	for zbootReadFlag < partitionCount {
		if !zboot.IsAvailable() {
			zbootReadFlag = partitionCount
			continue
		}
		select {
		case change := <-subZbootStatus.C:
			log.Infof("Zboot Status is available\n")
			subZbootStatus.ProcessChange(change)
			zbootReadFlag++ 
		case <-t1.C:
			log.Errorf("Exceeded outage for cloud connectivity - rebooting\n")
			execReboot(true)
		case <-t2.C:
			if updateInprogress {
				log.Errorf("Exceeded fallback outage for cloud connectivity - rebooting\n")
				execReboot(true)
			}
		}
	}

	log.Infof("Waiting until we have some uplinks with usable addresses\n")
=======
>>>>>>> 7473996c
	waited := false
	for !DNSctx.DNSinitialized ||
		!zedagentCtx.assignableAdapters.Initialized {

		log.Infof("Waiting for DomainNetworkStatus %v and aa %v\n",
			DNSctx.DNSinitialized,
			zedagentCtx.assignableAdapters.Initialized)
		waited = true

		select {
		case change := <-subGlobalConfig.C:
			subGlobalConfig.ProcessChange(change)

		case change := <-subBaseOsVerifierStatus.C:
			subBaseOsVerifierStatus.ProcessChange(change)

		case change := <-subDeviceNetworkStatus.C:
			subDeviceNetworkStatus.ProcessChange(change)

		case change := <-subAssignableAdapters.C:
			subAssignableAdapters.ProcessChange(change)

		case change := <-deferredChan:
			zedcloud.HandleDeferred(change, 100*time.Millisecond)

		case <-t1.C:
			log.Errorf("Exceeded outage for cloud connectivity - rebooting\n")
			execReboot(true)

		case <-t2.C:
			if updateInprogress {
				log.Errorf("Exceeded fallback outage for cloud connectivity - rebooting\n")
				execReboot(true)
			}

		case <-stillRunning.C:
			agentlog.StillRunning(agentName)
		}
	}
	t1.Stop()
	t2.Stop()
	if waited && DNSctx.usableAddressCount != 0 {
		// Inform ledmanager that we have uplink addresses
		types.UpdateLedManagerConfig(2)
		getconfigCtx.ledManagerCount = 2
	}

	// Subscribe to network metrics from zedrouter
	subNetworkMetrics, err := pubsub.Subscribe("zedrouter",
		types.NetworkMetrics{}, true, &zedagentCtx)
	if err != nil {
		log.Fatal(err)
	}
	// Subscribe to cloud metrics from different agents
	cms := zedcloud.GetCloudMetrics()
	subClientMetrics, err := pubsub.Subscribe("zedclient", cms,
		true, &zedagentCtx)
	if err != nil {
		log.Fatal(err)
	}
	subLogmanagerMetrics, err := pubsub.Subscribe("logmanager",
		cms, true, &zedagentCtx)
	if err != nil {
		log.Fatal(err)
	}
	subDownloaderMetrics, err := pubsub.Subscribe("downloader",
		cms, true, &zedagentCtx)
	if err != nil {
		log.Fatal(err)
	}

	// Publish initial device info. Retries all addresses on all uplinks.
	publishDevInfo(&zedagentCtx)

	// start the metrics reporting task
	handleChannel := make(chan interface{})
	go metricsTimerTask(&zedagentCtx, handleChannel)
	metricsTickerHandle := <-handleChannel
	getconfigCtx.metricsTickerHandle = metricsTickerHandle

	// Process the verifierStatus to avoid downloading an image we
	// already have in place
	log.Infof("Handling initial verifier Status\n")
	for !zedagentCtx.verifierRestarted {
		select {
		case change := <-subGlobalConfig.C:
			subGlobalConfig.ProcessChange(change)

		case change := <-subBaseOsVerifierStatus.C:
			subBaseOsVerifierStatus.ProcessChange(change)
			if zedagentCtx.verifierRestarted {
				log.Infof("Verifier reported restarted\n")
				break
			}

		case change := <-subDeviceNetworkStatus.C:
			subDeviceNetworkStatus.ProcessChange(change)

		case change := <-subAssignableAdapters.C:
			subAssignableAdapters.ProcessChange(change)

		case change := <-deferredChan:
			zedcloud.HandleDeferred(change, 100*time.Millisecond)

		case <-stillRunning.C:
			agentlog.StillRunning(agentName)
		}
	}

	// start the config fetch tasks after we've heard from verifier
	go configTimerTask(handleChannel, &getconfigCtx, updateInprogress)
	configTickerHandle := <-handleChannel
	// XXX close handleChannels?
	getconfigCtx.configTickerHandle = configTickerHandle

	for {
		select {
		case change := <-subZbootStatus.C:
			subZbootStatus.ProcessChange(change)

		case change := <-subGlobalConfig.C:
			subGlobalConfig.ProcessChange(change)

		case change := <-subAppInstanceStatus.C:
			subAppInstanceStatus.ProcessChange(change)

		case change := <-subBaseOsStatus.C:
			subBaseOsStatus.ProcessChange(change)

		case change := <-subDeviceNetworkStatus.C:
			subDeviceNetworkStatus.ProcessChange(change)
			if DNSctx.triggerGetConfig {
				triggerGetConfig(configTickerHandle)
				DNSctx.triggerGetConfig = false
			}
			if DNSctx.triggerDeviceInfo {
				// IP/DNS in device info could have changed
				log.Infof("NetworkStatus triggered PublishDeviceInfo\n")
				publishDevInfo(&zedagentCtx)
				DNSctx.triggerDeviceInfo = false
			}

		case change := <-subDomainStatus.C:
			subDomainStatus.ProcessChange(change)
			// UsedByUUID could have changed ...
			if zedagentCtx.TriggerDeviceInfo {
				log.Infof("UsedByUUID triggered PublishDeviceInfo\n")
				publishDevInfo(&zedagentCtx)
				zedagentCtx.TriggerDeviceInfo = false
			}

		case change := <-subAssignableAdapters.C:
			subAssignableAdapters.ProcessChange(change)

		case change := <-subNetworkMetrics.C:
			subNetworkMetrics.ProcessChange(change)
			m, err := subNetworkMetrics.Get("global")
			if err != nil {
				log.Errorf("subNetworkMetrics.Get failed: %s\n",
					err)
			} else {
				networkMetrics = types.CastNetworkMetrics(m)
			}

		case change := <-subClientMetrics.C:
			subClientMetrics.ProcessChange(change)
			m, err := subClientMetrics.Get("global")
			if err != nil {
				log.Errorf("subClientMetrics.Get failed: %s\n",
					err)
			} else {
				clientMetrics = m
			}

		case change := <-subLogmanagerMetrics.C:
			subLogmanagerMetrics.ProcessChange(change)
			m, err := subLogmanagerMetrics.Get("global")
			if err != nil {
				log.Errorf("subLogmanagerMetrics.Get failed: %s\n",
					err)
			} else {
				logmanagerMetrics = m
			}

		case change := <-subDownloaderMetrics.C:
			subDownloaderMetrics.ProcessChange(change)
			m, err := subDownloaderMetrics.Get("global")
			if err != nil {
				log.Errorf("subDownloaderMetrics.Get failed: %s\n",
					err)
			} else {
				downloaderMetrics = m
			}

		case change := <-deferredChan:
			zedcloud.HandleDeferred(change, 100*time.Millisecond)

		case change := <-subNetworkObjectStatus.C:
			subNetworkObjectStatus.ProcessChange(change)

		case change := <-subNetworkServiceStatus.C:
			subNetworkServiceStatus.ProcessChange(change)

		case change := <-subNetworkServiceMetrics.C:
			subNetworkServiceMetrics.ProcessChange(change)

		case <-stillRunning.C:
			agentlog.StillRunning(agentName)
		}
	}
}

func publishDevInfo(ctx *zedagentContext) {
	PublishDeviceInfoToZedCloud(ctx)
	ctx.iteration += 1
}

func handleVerifierRestarted(ctxArg interface{}, done bool) {
	ctx := ctxArg.(*zedagentContext)
	log.Infof("handleVerifierRestarted(%v)\n", done)
	if done {
		ctx.verifierRestarted = true
	}
}

func handleInit() {
	initializeDirs()
	handleConfigInit()
}

func initializeDirs() {

	// create persistent holder directory
	if _, err := os.Stat(persistDir); err != nil {
		log.Debugf("Create %s\n", persistDir)
		if err := os.MkdirAll(persistDir, 0700); err != nil {
			log.Fatal(err)
		}
	}
	if _, err := os.Stat(certificateDirname); err != nil {
		log.Debugf("Create %s\n", certificateDirname)
		if err := os.MkdirAll(certificateDirname, 0700); err != nil {
			log.Fatal(err)
		}
	}
	if _, err := os.Stat(checkpointDirname); err != nil {
		log.Debugf("Create %s\n", checkpointDirname)
		if err := os.MkdirAll(checkpointDirname, 0700); err != nil {
			log.Fatal(err)
		}
	}
	if _, err := os.Stat(objectDownloadDirname); err != nil {
		log.Debugf("Create %s\n", objectDownloadDirname)
		if err := os.MkdirAll(objectDownloadDirname, 0700); err != nil {
			log.Fatal(err)
		}
	}
}

// app instance event watch to capture transitions
// and publish to zedCloud

func handleAppInstanceStatusModify(ctxArg interface{}, key string,
	statusArg interface{}) {
	status := cast.CastAppInstanceStatus(statusArg)
	if status.Key() != key {
		log.Errorf("handleAppInstanceStatusModify key/UUID mismatch %s vs %s; ignored %+v\n",
			key, status.Key(), status)
		return
	}
	ctx := ctxArg.(*zedagentContext)
	uuidStr := status.Key()
	PublishAppInfoToZedCloud(ctx, uuidStr, &status, ctx.assignableAdapters,
		ctx.iteration)
	ctx.iteration += 1
}

func handleAppInstanceStatusDelete(ctxArg interface{}, key string,
	statusArg interface{}) {

	ctx := ctxArg.(*zedagentContext)
	uuidStr := key
	PublishAppInfoToZedCloud(ctx, uuidStr, nil, ctx.assignableAdapters,
		ctx.iteration)
	ctx.iteration += 1
}

func lookupAppInstanceStatus(ctx *zedagentContext, key string) *types.AppInstanceStatus {

	sub := ctx.getconfigCtx.subAppInstanceStatus
	st, _ := sub.Get(key)
	if st == nil {
		log.Infof("lookupAppInstanceStatus(%s) not found\n", key)
		return nil
	}
	status := cast.CastAppInstanceStatus(st)
	if status.Key() != key {
		log.Errorf("lookupAppInstanceStatus key/UUID mismatch %s vs %s; ignored %+v\n",
			key, status.Key(), status)
		return nil
	}
	return &status
}

func handleDNSModify(ctxArg interface{}, key string, statusArg interface{}) {

	status := cast.CastDeviceNetworkStatus(statusArg)
	ctx := ctxArg.(*DNSContext)
	if key != "global" {
		log.Infof("handleDNSModify: ignoring %s\n", key)
		return
	}
	log.Infof("handleDNSModify for %s\n", key)
	if cmp.Equal(*deviceNetworkStatus, status) {
		return
	}
	log.Infof("handleDNSModify: changed %v",
		cmp.Diff(*deviceNetworkStatus, status))
	*deviceNetworkStatus = status
	// Did we (re-)gain the first usable address?
	// XXX should we also trigger if the count increases?
	newAddrCount := types.CountLocalAddrAnyNoLinkLocal(*deviceNetworkStatus)
	if newAddrCount != 0 && ctx.usableAddressCount == 0 {
		log.Infof("DeviceNetworkStatus from %d to %d addresses\n",
			ctx.usableAddressCount, newAddrCount)
		ctx.triggerGetConfig = true
	}
	ctx.DNSinitialized = true
	ctx.usableAddressCount = newAddrCount
	ctx.triggerDeviceInfo = true
	log.Infof("handleDNSModify done for %s\n", key)
}

func handleDNSDelete(ctxArg interface{}, key string,
	statusArg interface{}) {

	log.Infof("handleDNSDelete for %s\n", key)
	ctx := ctxArg.(*DNSContext)

	if key != "global" {
		log.Infof("handleDNSDelete: ignoring %s\n", key)
		return
	}
	*deviceNetworkStatus = types.DeviceNetworkStatus{}
	newAddrCount := types.CountLocalAddrAnyNoLinkLocal(*deviceNetworkStatus)
	ctx.DNSinitialized = false
	ctx.usableAddressCount = newAddrCount
	log.Infof("handleDNSDelete done for %s\n", key)
}

// base os status event handlers
// Report BaseOsStatus to zedcloud

func handleBaseOsStatusModify(ctxArg interface{}, key string, statusArg interface{}) {
	ctx := ctxArg.(*zedagentContext)
	status := cast.CastBaseOsStatus(statusArg)
	if status.Key() != key {
		log.Errorf("handleBaseOsStatusModify key/UUID mismatch %s vs %s; ignored %+v\n", key, status.Key(), status)
		return
	}
	handleBaseOsZedCloudTestComplete(ctx, status)
	handleBaseOsDeviceReboot(ctx, status)
	publishDevInfo(ctx)
	log.Infof("handleBaseOsStatusModify(%s) done\n", key)
}

func handleBaseOsStatusDelete(ctxArg interface{}, key string,
	statusArg interface{}) {

	log.Infof("handleBaseOsStatusDelete(%s)\n", key)
	ctx := ctxArg.(*zedagentContext)
	status := lookupBaseOsStatus(ctx, key)
	if status == nil {
		log.Infof("handleBaseOsStatusDelete: unknown %s\n", key)
		return
	}
	publishDevInfo(ctx)
	log.Infof("handleBaseOsStatusDelete(%s) done\n", key)
}

func appendError(allErrors string, prefix string, lasterr string) string {
	return fmt.Sprintf("%s%s: %s\n\n", allErrors, prefix, lasterr)
}

func handleGlobalConfigModify(ctxArg interface{}, key string,
	statusArg interface{}) {

	ctx := ctxArg.(*zedagentContext)
	if key != "global" {
		log.Infof("handleGlobalConfigModify: ignoring %s\n", key)
		return
	}
	log.Infof("handleGlobalConfigModify for %s\n", key)
	var gcp *types.GlobalConfig
	debug, gcp = agentlog.HandleGlobalConfig(ctx.subGlobalConfig, agentName,
		debugOverride)
	if gcp != nil {
		if !cmp.Equal(globalConfig, *gcp) {
			log.Infof("handleGlobalConfigModify: diff %v\n",
				cmp.Diff(globalConfig, *gcp))
			applyGlobalConfig(*gcp)
		}
	}
	log.Infof("handleGlobalConfigModify done for %s\n", key)
}

func handleGlobalConfigDelete(ctxArg interface{}, key string,
	statusArg interface{}) {

	ctx := ctxArg.(*zedagentContext)
	if key != "global" {
		log.Infof("handleGlobalConfigDelete: ignoring %s\n", key)
		return
	}
	log.Infof("handleGlobalConfigDelete for %s\n", key)
	debug, _ = agentlog.HandleGlobalConfig(ctx.subGlobalConfig, agentName,
		debugOverride)
	globalConfig = globalConfigDefaults
	log.Infof("handleGlobalConfigDelete done for %s\n", key)
}

// Check which values are set and which should come from defaults
// Zero integers means to use default
func applyGlobalConfig(newgc types.GlobalConfig) {

	if newgc.ConfigInterval == 0 {
		newgc.ConfigInterval = globalConfigDefaults.ConfigInterval
	}
	if newgc.MetricInterval == 0 {
		newgc.MetricInterval = globalConfigDefaults.MetricInterval
	}
	if newgc.ResetIfCloudGoneTime == 0 {
		newgc.ResetIfCloudGoneTime = globalConfigDefaults.ResetIfCloudGoneTime
	}
	if newgc.FallbackIfCloudGoneTime == 0 {
		newgc.FallbackIfCloudGoneTime = globalConfigDefaults.FallbackIfCloudGoneTime
	}
	if newgc.MintimeUpdateSuccess == 0 {
		newgc.MintimeUpdateSuccess = globalConfigDefaults.MintimeUpdateSuccess
	}
	if newgc.StaleConfigTime == 0 {
		newgc.StaleConfigTime = globalConfigDefaults.StaleConfigTime
	}
	if newgc.DownloadGCTime == 0 {
		newgc.DownloadGCTime = globalConfigDefaults.DownloadGCTime
	}
	if newgc.VdiskGCTime == 0 {
		newgc.VdiskGCTime = globalConfigDefaults.VdiskGCTime
	}
	globalConfig = newgc
}

func handleAAModify(ctxArg interface{}, key string,
	statusArg interface{}) {

	ctx := ctxArg.(*zedagentContext)
	status := cast.CastAssignableAdapters(statusArg)
	if key != "global" {
		log.Infof("handleAAModify: ignoring %s\n", key)
		return
	}
	log.Infof("handleAAModify() %+v\n", status)
	*ctx.assignableAdapters = status
	publishDevInfo(ctx)
	log.Infof("handleAAModify() done\n")
}

func handleAADelete(ctxArg interface{}, key string,
	statusArg interface{}) {

	ctx := ctxArg.(*zedagentContext)
	if key != "global" {
		log.Infof("handleAADelete: ignoring %s\n", key)
		return
	}
	log.Infof("handleAADelete()\n")
	ctx.assignableAdapters.Initialized = false
	publishDevInfo(ctx)
	log.Infof("handleAADelete() done\n")
}

// base os verifier status modify event
func handleVerifierStatusModify(ctxArg interface{}, key string,
	statusArg interface{}) {

	status := cast.CastVerifyImageStatus(statusArg)
	if status.Key() != key {
		log.Errorf("handleVerifierStatusModify key/UUID mismatch %s vs %s; ignored %+v\n",
			key, status.Key(), status)
		return
	}
	log.Infof("handleVerifierStatusModify for %s\n", status.Safename)
	// Nothing to do
}

// base os verifier status delete event
func handleVerifierStatusDelete(ctxArg interface{}, key string,
	statusArg interface{}) {

	status := cast.CastVerifyImageStatus(statusArg)
	log.Infof("handleVeriferStatusDelete RefCount %d Expired %v for %s\n",
		status.RefCount, status.Expired, key)
	// Nothing to do
}
func handleZbootStatusModify(ctxArg interface{}, key string,
	statusArg interface{}) {
	if zbootIsValidPartitionLabel(key) {
		log.Infof("handleZbootStatusModify: ignoring %s\n", key)
		return
	}
	log.Infof("handleZbootStatusModify done for %s\n", key)
	// Nothing to do
}

func handleZbootStatusDelete(ctxArg interface{}, key string,
	statusArg interface{}) {
	if zbootIsValidPartitionLabel(key) {
		log.Infof("handleZbootStatusDelete: ignoring %s\n", key)
		return
	}
	log.Infof("handleZbootStatusDelete done for %s\n", key)
}

func zbootPartitionStatusGet(ctx *zedagentContext, partName string) types.ZbootStatus {
	status := types.ZbootStatus{}
	partName = strings.TrimSpace(partName)
	if !zboot.IsAvailable() ||
		!zbootIsValidPartitionLabel(partName) {
		log.Errorf("zbootPartitionStatusGet(%s) invalid partition\n", partName)
		return status
	}
	sub := ctx.subZbootStatus
	items := sub.GetAll()
	for _, st := range items {
		status := cast.CastZbootStatus(st)
		if status.PartitionLabel == partName {
			return status
		}
	}
	log.Errorf("zbootPartitionStatusGet(%s) not found\n", partName)
	return status
}

func zbootIsValidPartitionLabel(name string) bool {
	partitionNames := [] string {"IMGA", "IMGB"}
	for _, partName := range partitionNames {
		if name == partName {
			return true
		}
	}
	return false
}
func zbootIsOtherPartitionStateUpdating(ctx *zedagentContext) bool{
	partName := zboot.GetOtherPartition()
	partStatus := zbootPartitionStatusGet(ctx, partName)
	if partStatus.PartitionLabel == "" {
		return false
	}
	if partStatus.PartitionState == "updating" {
		return true
	}
	return false
}

func zbootIsOtherPartitionStateInProgress(ctx *zedagentContext) bool {
	partName := zboot.GetOtherPartition()
	partStatus := zbootPartitionStatusGet(ctx, partName)
	if partStatus.PartitionLabel == "" {
		return false
	}
	if partStatus.PartitionState == "inprogress" {
		return true
	}
	return false
}

func zbootIsCurrentPartitionStateInProgress(ctx *zedagentContext) bool {
	partName := zboot.GetCurrentPartition()
	partStatus := zbootPartitionStatusGet(ctx, partName)
	if partStatus.PartitionState == "inprogress" {
		return true
	}
	return false
}<|MERGE_RESOLUTION|>--- conflicted
+++ resolved
@@ -406,7 +406,6 @@
 		updateInprogress, time2)
 	t2 := time.NewTimer(time2 * time.Second)
 
-<<<<<<< HEAD
 	// wait until all the partition(s) status are ready
 	zbootReadFlag := 0
 	for zbootReadFlag < partitionCount {
@@ -431,8 +430,6 @@
 	}
 
 	log.Infof("Waiting until we have some uplinks with usable addresses\n")
-=======
->>>>>>> 7473996c
 	waited := false
 	for !DNSctx.DNSinitialized ||
 		!zedagentCtx.assignableAdapters.Initialized {
