--- conflicted
+++ resolved
@@ -813,12 +813,7 @@
 			log.Fatal("doAssignIoAdaptersToDomain lookup missing: %d %s for %s\n",
 				adapter.Type, adapter.Name, status.DomainName)
 		}
-<<<<<<< HEAD
-
-		if ctx.usbAccess && ib.Type == types.IoUSB && ib.PciShort != "" {
-=======
 		if ctx.usbAccess && ib.Type == types.IoUSB && !ib.IsPCIBack && ib.PciShort != "" {
->>>>>>> a5b77d51
 			log.Infof("Assigning %s (%s %s) to %s\n",
 				ib.Name, ib.PciLong, ib.PciShort,
 				status.DomainName)
