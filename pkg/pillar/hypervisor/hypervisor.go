--- conflicted
+++ resolved
@@ -5,23 +5,14 @@
 
 import (
 	"fmt"
-<<<<<<< HEAD
 	"os"
 	"strings"
-
-=======
 	"github.com/lf-edge/eve/pkg/pillar/base"
->>>>>>> b324d001
 	"github.com/lf-edge/eve/pkg/pillar/types"
 	uuid "github.com/satori/go.uuid"
 	"github.com/shirou/gopsutil/cpu"
 	"github.com/shirou/gopsutil/mem"
 	"github.com/sirupsen/logrus"
-<<<<<<< HEAD
-=======
-	"os"
-	"strings"
->>>>>>> b324d001
 )
 
 // Hypervisor provides methods for manipulating domains on the host
@@ -50,16 +41,10 @@
 }
 
 var knownHypervisors = map[string]hypervisorDesc{
-<<<<<<< HEAD
 	XenHypervisorName:        {constructor: newXen, dom0handle: "/proc/xen", hvTypeFileContent: "xen"},
 	KVMHypervisorName:        {constructor: newKvm, dom0handle: "/dev/kvm", hvTypeFileContent: "kvm"},
+	KubevirtHypervisorName:   {constructor: newKubevirt, dom0handle: "/dev/kvm", hvTypeFileContent: "kubevirt"},
 	ACRNHypervisorName:       {constructor: newAcrn, dom0handle: "/dev/acrn", hvTypeFileContent: "acrn"},
-=======
-	XenHypervisorName:        {constructor: newXen, dom0handle: "/proc/xen"},
-	KVMHypervisorName:        {constructor: newKvm, dom0handle: "/dev/kvm"},
-	KubevirtHypervisorName:   {constructor: newKubevirt, dom0handle: "/dev/kvm"},
-	ACRNHypervisorName:       {constructor: newAcrn, dom0handle: "/dev/acrn"},
->>>>>>> b324d001
 	ContainerdHypervisorName: {constructor: newContainerd, dom0handle: "/run/containerd/containerd.sock"},
 	NullHypervisorName:       {constructor: newNull, dom0handle: "/"},
 }
