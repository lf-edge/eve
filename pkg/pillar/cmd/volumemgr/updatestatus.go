--- conflicted
+++ resolved
@@ -304,19 +304,6 @@
 
 	// at this point, the image is VERIFIED or higher
 	if status.State == types.VERIFIED {
-<<<<<<< HEAD
-		// we need to check root blob state to wait for another loading process if exists
-		blobStatuses := lookupBlobStatuses(ctx, status.Blobs...)
-		root := blobStatuses[0]
-		if root.State == types.LOADING {
-			log.Functionf("Found root blob %s in LOADING; defer", root.Key())
-			return changed, false
-		}
-		for _, b := range blobStatuses {
-			if b.State == types.VERIFIED {
-				b.State = types.LOADING
-				publishBlobStatus(ctx, b)
-=======
 		// XXX do we have any blobs in LOADING state?
 		// Can we check in the loop above to avoid the lookup?
 		blobStatuses := lookupBlobStatuses(ctx, status.Blobs...)
@@ -326,7 +313,6 @@
 				log.Functionf("XXX found blob %s in LOADING; defer",
 					b.Key())
 				return changed, false
->>>>>>> b86b5e9b
 			}
 		}
 
@@ -567,21 +553,6 @@
 
 	log.Functionf("updateStatusByBlob(%s)", sha)
 	found := false
-<<<<<<< HEAD
-	pub := ctx.pubContentTreeStatus
-	items := pub.GetAll()
-	for _, st := range items {
-		status := st.(types.ContentTreeStatus)
-		var hasSha bool
-	blobLoop:
-		for _, blobSha := range status.Blobs {
-			for _, s := range sha {
-				if blobSha == s {
-					log.Tracef("Found blob %s on ContentTreeStatus %s",
-						sha, status.Key())
-					hasSha = true
-					break blobLoop
-=======
 	for _, objType := range ctObjTypes {
 		pub := ctx.publication(types.ContentTreeStatus{}, objType)
 		items := pub.GetAll()
@@ -597,7 +568,6 @@
 						hasSha = true
 						break blobLoop
 					}
->>>>>>> b86b5e9b
 				}
 			}
 		}
