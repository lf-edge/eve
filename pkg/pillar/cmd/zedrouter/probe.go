--- conflicted
+++ resolved
@@ -63,20 +63,10 @@
 
 		for _, st := range items {
 			netstatus := cast.CastNetworkInstanceStatus(st)
-<<<<<<< HEAD
 			if !isSharedPortLabel(netstatus.Port) && netstatus.Port != port.Name {
 				continue
 			}
 			niProbingUpdatePort(ctx, port, &netstatus)
-=======
-			portList := getIfNameListForPort(ctx, netstatus.Port)
-			for _, tmpPort := range portList {
-				if strings.Compare(tmpPort, port.Name) == 0 {
-					niProbingUpdatePort(ctx, port, &netstatus)
-					break
-				}
-			}
->>>>>>> f9e7d16a
 			checkNIprobeUplink(ctx, &netstatus)
 		}
 	}
@@ -100,14 +90,13 @@
 				log.Infof("niUpdateNIprobing: port %s, free %v, addr %v, Gw %v\n",
 					devPort.IfName, devPort.Free, ipinfo.Addr, devPort.Gateway)
 			}
-<<<<<<< HEAD
-			if !isSharedPortLabel(status.Port) && status.Port != port.Name {
-				continue
-			}
-			niProbingUpdatePort(ctx, port, status)
-=======
+			/*
+				if !isSharedPortLabel(status.Port) && status.Port != port.Name {
+					continue
+				}
+				niProbingUpdatePort(ctx, port, status)
+			*/
 			niProbingUpdatePort(ctx, *devPort, status)
->>>>>>> f9e7d16a
 		}
 	}
 	checkNIprobeUplink(ctx, status)
