// Copyright (c) 2018 Zededa, Inc.
// SPDX-License-Identifier: Apache-2.0

// Manage the network interfaces based on configuration from
// different sources. Attempts to test configuration changes before applying
// them.
// Maintains old configuration as lower-priority but always tries to move to the
// most recent aka highest priority configuration.

package nim

import (
	"flag"
	"fmt"
	"os"
	"reflect"
	"sort"
	"time"

	"github.com/lf-edge/eve/pkg/pillar/agentlog"
	"github.com/lf-edge/eve/pkg/pillar/base"
	"github.com/lf-edge/eve/pkg/pillar/cipher"
	"github.com/lf-edge/eve/pkg/pillar/devicenetwork"
	"github.com/lf-edge/eve/pkg/pillar/flextimer"
	"github.com/lf-edge/eve/pkg/pillar/iptables"
	"github.com/lf-edge/eve/pkg/pillar/pidfile"
	"github.com/lf-edge/eve/pkg/pillar/pubsub"
	"github.com/lf-edge/eve/pkg/pillar/ssh"
	"github.com/lf-edge/eve/pkg/pillar/types"
	"github.com/satori/go.uuid"
	"github.com/sirupsen/logrus"
)

const (
	agentName = "nim"
	// Time limits for event loop handlers; shorter for nim than other agents
	errorTime   = 60 * time.Second
	warningTime = 40 * time.Second
)

type nimContext struct {
	deviceNetworkContext devicenetwork.DeviceNetworkContext
	subGlobalConfig      pubsub.Subscription
	GCInitialized        bool // Received initial GlobalConfig
	globalConfig         *types.ConfigItemValueMap
	sshAccess            bool
	sshAuthorizedKeys    string
	allowAppVnc          bool

	subNetworkInstanceStatus pubsub.Subscription

	networkFallbackAnyEth types.TriState
	fallbackPortMap       map[string]bool
	filteredFallback      map[string]bool

	// CLI args
	debug         bool
	debugOverride bool // From command line arg
	useStdout     bool
	version       bool
}

// Set from Makefile
var Version = "No version specified"
var logger *logrus.Logger
var log *base.LogObject

func (ctx *nimContext) processArgs() {
	versionPtr := flag.Bool("v", false, "Print Version of the agent.")
	debugPtr := flag.Bool("d", false, "Set Debug level")
	stdoutPtr := flag.Bool("s", false, "Use stdout")
	flag.Parse()

	ctx.debug = *debugPtr
	ctx.debugOverride = ctx.debug
	ctx.useStdout = *stdoutPtr
	if ctx.debugOverride {
		logrus.SetLevel(logrus.TraceLevel)
	} else {
		logrus.SetLevel(logrus.InfoLevel)
	}
	ctx.version = *versionPtr
}

// Run - Main function - invoked from zedbox.go
func Run(ps *pubsub.PubSub, loggerArg *logrus.Logger, logArg *base.LogObject) int {
	logger = loggerArg
	log = logArg
	nimCtx := nimContext{
		fallbackPortMap:  make(map[string]bool),
		filteredFallback: make(map[string]bool),
	}
	nimCtx.deviceNetworkContext.AgentName = agentName
	nimCtx.deviceNetworkContext.AssignableAdapters = &types.AssignableAdapters{}
	nimCtx.sshAccess = true // Kernel default - no iptables filters
	nimCtx.globalConfig = types.DefaultConfigItemValueMap()

	nimCtx.processArgs()
	if nimCtx.version {
		fmt.Printf("%s: %s\n", os.Args[0], Version)
		return 0
	}
	nimCtx.deviceNetworkContext.Log = log

	if err := pidfile.CheckAndCreatePidfile(log, agentName); err != nil {
		log.Fatal(err)
	}
	log.Noticef("Starting %s", agentName)

	// Run a periodic timer so we always update StillRunning
	stillRunning := time.NewTicker(25 * time.Second)
	ps.StillRunning(agentName, warningTime, errorTime)

	// Publish metrics for zedagent every 10 seconds
	interval := time.Duration(10 * time.Second)
	max := float64(interval)
	min := max * 0.3
	publishTimer := flextimer.NewRangeTicker(time.Duration(min),
		time.Duration(max))

	// Look for global config such as log levels
	subGlobalConfig, err := ps.NewSubscription(pubsub.SubscriptionOptions{
		AgentName:     "zedagent",
		MyAgentName:   agentName,
		TopicImpl:     types.ConfigItemValueMap{},
		Persistent:    true,
		Activate:      false,
		Ctx:           &nimCtx,
		CreateHandler: handleGlobalConfigCreate,
		ModifyHandler: handleGlobalConfigModify,
		DeleteHandler: handleGlobalConfigDelete,
		SyncHandler:   handleGlobalConfigSynchronized,
		WarningTime:   warningTime,
		ErrorTime:     errorTime,
	})
	if err != nil {
		log.Fatal(err)
	}
	nimCtx.subGlobalConfig = subGlobalConfig
	subGlobalConfig.Activate()

	// Wait for initial GlobalConfig
	for !nimCtx.GCInitialized {
		log.Noticef("Waiting for GCInitialized")
		select {
		case change := <-subGlobalConfig.MsgChan():
			subGlobalConfig.ProcessChange(change)
		}
	}
	log.Noticef("processed GlobalConfig")

	pubDeviceNetworkStatus, err := ps.NewPublication(
		pubsub.PublicationOptions{
			AgentName: agentName,
			TopicType: types.DeviceNetworkStatus{},
		})
	if err != nil {
		log.Fatal(err)
	}
	pubDeviceNetworkStatus.ClearRestarted()

	pubDevicePortConfig, err := ps.NewPublication(
		pubsub.PublicationOptions{
			AgentName: agentName,
			TopicType: types.DevicePortConfig{},
		})
	if err != nil {
		log.Fatal(err)
	}
	pubDevicePortConfig.ClearRestarted()

	// Publication to get lohs
	pubDummyDevicePortConfig, err := ps.NewPublication(
		pubsub.PublicationOptions{
			AgentName:  agentName,
			AgentScope: "dummy",
			TopicType:  types.DevicePortConfig{},
		})
	if err != nil {
		log.Fatal(err)
	}
	pubDummyDevicePortConfig.ClearRestarted()

	pubDevicePortConfigList, err := ps.NewPublication(
		pubsub.PublicationOptions{
			AgentName:  agentName,
			Persistent: true,
			TopicType:  types.DevicePortConfigList{},
		})
	if err != nil {
		log.Fatal(err)
	}
	pubDevicePortConfigList.ClearRestarted()

	pubCipherBlockStatus, err := ps.NewPublication(
		pubsub.PublicationOptions{
			AgentName: agentName,
			TopicType: types.CipherBlockStatus{},
		})
	if err != nil {
		log.Fatal(err)
	}

	cipherMetricsPub, err := ps.NewPublication(pubsub.PublicationOptions{
		AgentName: agentName,
		TopicType: types.CipherMetricsMap{},
	})
	if err != nil {
		log.Fatal(err)
	}

	// Look for controller certs which will be used for decryption
	subControllerCert, err := ps.NewSubscription(pubsub.SubscriptionOptions{
		AgentName:   "zedagent",
		MyAgentName: agentName,
		TopicImpl:   types.ControllerCert{},
		Activate:    false,
		Ctx:         &nimCtx,
		WarningTime: warningTime,
		ErrorTime:   errorTime,
		Persistent:  true,
	})
	if err != nil {
		log.Fatal(err)
	}
	nimCtx.deviceNetworkContext.DecryptCipherContext.Log = log
	nimCtx.deviceNetworkContext.DecryptCipherContext.SubControllerCert = subControllerCert
	subControllerCert.Activate()

	// Look for edge node certs which will be used for decryption
	subEdgeNodeCert, err := ps.NewSubscription(pubsub.SubscriptionOptions{
		AgentName:   "tpmmgr",
		MyAgentName: agentName,
		TopicImpl:   types.EdgeNodeCert{},
		Activate:    false,
		Ctx:         &nimCtx,
		WarningTime: warningTime,
		ErrorTime:   errorTime,
	})
	if err != nil {
		log.Fatal(err)
	}
	nimCtx.deviceNetworkContext.DecryptCipherContext.SubEdgeNodeCert = subEdgeNodeCert
	subEdgeNodeCert.Activate()

	// Look for cipher context which will be used for decryption
	subCipherContext, err := ps.NewSubscription(pubsub.SubscriptionOptions{
		AgentName:   "zedagent",
		MyAgentName: agentName,
		TopicImpl:   types.CipherContext{},
		Activate:    false,
		Ctx:         &nimCtx,
		WarningTime: warningTime,
		ErrorTime:   errorTime,
		Persistent:  true,
	})
	if err != nil {
		log.Fatal(err)
	}
	nimCtx.deviceNetworkContext.DecryptCipherContext.SubCipherContext = subCipherContext
	subCipherContext.Activate()

	nimCtx.deviceNetworkContext.DevicePortConfig = &types.DevicePortConfig{}
	nimCtx.deviceNetworkContext.DeviceNetworkStatus = &types.DeviceNetworkStatus{}
	nimCtx.deviceNetworkContext.PubDevicePortConfig = pubDevicePortConfig
	nimCtx.deviceNetworkContext.PubDummyDevicePortConfig = pubDummyDevicePortConfig
	nimCtx.deviceNetworkContext.PubDevicePortConfigList = pubDevicePortConfigList
	nimCtx.deviceNetworkContext.PubCipherBlockStatus = pubCipherBlockStatus
	nimCtx.deviceNetworkContext.PubDeviceNetworkStatus = pubDeviceNetworkStatus
	dnc := &nimCtx.deviceNetworkContext
	devicenetwork.IngestPortConfigList(dnc)

	// We get DevicePortConfig from three sources in this priority:
	// 1. zedagent publishing DevicePortConfig
	// 2. override file in /run/global/DevicePortConfig/*.json
	// 3. "lastresort" derived from the set of network interfaces
	subDevicePortConfigA, err := ps.NewSubscription(pubsub.SubscriptionOptions{
		AgentName:     "zedagent",
		MyAgentName:   agentName,
		TopicImpl:     types.DevicePortConfig{},
		Activate:      false,
		Ctx:           &nimCtx.deviceNetworkContext,
		CreateHandler: devicenetwork.HandleDPCCreate,
		ModifyHandler: devicenetwork.HandleDPCModify,
		DeleteHandler: devicenetwork.HandleDPCDelete,
		WarningTime:   warningTime,
		ErrorTime:     errorTime,
	})
	if err != nil {
		log.Fatal(err)
	}
	nimCtx.deviceNetworkContext.SubDevicePortConfigA = subDevicePortConfigA
	subDevicePortConfigA.Activate()

	subDevicePortConfigO, err := ps.NewSubscription(pubsub.SubscriptionOptions{
		AgentName:     "",
		MyAgentName:   agentName,
		TopicImpl:     types.DevicePortConfig{},
		Activate:      false,
		Ctx:           &nimCtx.deviceNetworkContext,
		CreateHandler: devicenetwork.HandleDPCCreate,
		ModifyHandler: devicenetwork.HandleDPCModify,
		DeleteHandler: devicenetwork.HandleDPCDelete,
		WarningTime:   warningTime,
		ErrorTime:     errorTime,
	})
	if err != nil {
		log.Fatal(err)
	}
	nimCtx.deviceNetworkContext.SubDevicePortConfigO = subDevicePortConfigO
	subDevicePortConfigO.Activate()

	subDevicePortConfigS, err := ps.NewSubscription(pubsub.SubscriptionOptions{
		AgentName:     agentName,
		MyAgentName:   agentName,
		TopicImpl:     types.DevicePortConfig{},
		Activate:      false,
		Ctx:           &nimCtx.deviceNetworkContext,
		CreateHandler: devicenetwork.HandleDPCCreate,
		ModifyHandler: devicenetwork.HandleDPCModify,
		DeleteHandler: devicenetwork.HandleDPCDelete,
		WarningTime:   warningTime,
		ErrorTime:     errorTime,
	})
	if err != nil {
		log.Fatal(err)
	}
	nimCtx.deviceNetworkContext.SubDevicePortConfigS = subDevicePortConfigS
	subDevicePortConfigS.Activate()

	subAssignableAdapters, err := ps.NewSubscription(pubsub.SubscriptionOptions{
		AgentName:     "domainmgr",
		MyAgentName:   agentName,
		TopicImpl:     types.AssignableAdapters{},
		Activate:      false,
		Ctx:           &nimCtx.deviceNetworkContext,
		CreateHandler: devicenetwork.HandleAssignableAdaptersCreate,
		ModifyHandler: devicenetwork.HandleAssignableAdaptersModify,
		DeleteHandler: devicenetwork.HandleAssignableAdaptersDelete,
		WarningTime:   warningTime,
		ErrorTime:     errorTime,
	})
	if err != nil {
		log.Fatal(err)
	}
	nimCtx.deviceNetworkContext.SubAssignableAdapters = subAssignableAdapters
	subAssignableAdapters.Activate()

	subNetworkInstanceStatus, err := ps.NewSubscription(pubsub.SubscriptionOptions{
		AgentName:     "zedrouter",
		MyAgentName:   agentName,
		TopicImpl:     types.NetworkInstanceStatus{},
		Activate:      false,
		Ctx:           &nimCtx,
		CreateHandler: handleNetworkInstanceCreate,
		ModifyHandler: handleNetworkInstanceModify,
		DeleteHandler: handleNetworkInstanceDelete,
		WarningTime:   warningTime,
		ErrorTime:     errorTime,
	})
	if err != nil {
		log.Fatal(err)
	}
	nimCtx.subNetworkInstanceStatus = subNetworkInstanceStatus
	subNetworkInstanceStatus.Activate()

	devicenetwork.DoDNSUpdate(&nimCtx.deviceNetworkContext)

	// Apply any changes from the port config to date.
	publishDeviceNetworkStatus(&nimCtx)

	// We refresh the gelocation information when the underlay
	// IP address(es) change, plus periodically based on this timer
	geoRedoTime := time.Duration(nimCtx.globalConfig.GlobalValueInt(types.NetworkGeoRedoTime)) * time.Second

	// Timer for retries after failure etc. Should be less than geoRedoTime
	geoInterval := time.Duration(nimCtx.globalConfig.GlobalValueInt(types.NetworkGeoRetryTime)) * time.Second
	geoMax := float64(geoInterval)
	geoMin := geoMax * 0.3
	geoTimer := flextimer.NewRangeTicker(time.Duration(geoMin),
		time.Duration(geoMax))

	// Time we wait for DHCP to get an address before giving up
	dnc.DPCTestDuration = nimCtx.globalConfig.GlobalValueInt(types.NetworkTestDuration)

	// Timer for checking/verifying pending device network status
	// We stop this timer before using in the select loop below, because
	// we do not want the DPC list verification to start yet. We need a place
	// holder in the select loop.
	// Let the select loop have this stopped timer for now and
	// create a new timer when it's deemed required (change in DPC config).
	pendTimer := time.NewTimer(time.Duration(dnc.DPCTestDuration) * time.Second)
	pendTimer.Stop()
	dnc.Pending.PendTimer = pendTimer

	// Periodic timer that tests device cloud connectivity
	dnc.NetworkTestInterval = nimCtx.globalConfig.GlobalValueInt(types.NetworkTestInterval)
	dnc.NetworkTestTimer = time.NewTimer(time.Duration(dnc.NetworkTestInterval) * time.Second)
	// We start assuming cloud connectivity works
	dnc.CloudConnectivityWorks = true

	dnc.NetworkTestBetterInterval = nimCtx.globalConfig.GlobalValueInt(types.NetworkTestBetterInterval)
	if dnc.NetworkTestBetterInterval == 0 {
		log.Warnln("NOT running TestBetterTimer")
		// Dummy which is stopped needed for select loop
		networkTestBetterTimer := time.NewTimer(time.Hour)
		networkTestBetterTimer.Stop()
		dnc.NetworkTestBetterTimer = networkTestBetterTimer
	} else {
		networkTestBetterInterval := time.Duration(dnc.NetworkTestBetterInterval) * time.Second
		networkTestBetterTimer := time.NewTimer(networkTestBetterInterval)
		dnc.NetworkTestBetterTimer = networkTestBetterTimer
	}

	// Look for address and link changes
	routeChanges := devicenetwork.RouteChangeInit(log)
	addrChanges := devicenetwork.AddrChangeInit(log)
	linkChanges := devicenetwork.LinkChangeInit(log)

	// Build an initial lastresort by picking up initial links
	// XXX hack to pre-populate
	for idx := 0; idx < 16; idx++ {
		devicenetwork.IfindexToName(log, idx)
	}
	handleLinkChange(&nimCtx)
	updateFilteredFallback(&nimCtx)

	// Kick off intial configuration, which could be remembered from last boot
	// Prunes any useless entries
	devicenetwork.IngestPortConfigList(dnc)

	for nimCtx.networkFallbackAnyEth == types.TS_ENABLED &&
		len(dnc.DevicePortConfigList.PortConfigList) == 0 {

		log.Noticef("Waiting for initial DevicePortConfigList from lastresort")
		select {
		case change := <-subGlobalConfig.MsgChan():
			subGlobalConfig.ProcessChange(change)

		case change := <-subDevicePortConfigS.MsgChan():
			subDevicePortConfigS.ProcessChange(change)
			log.Noticef("Got subDevicePortConfigS: len %d",
				len(dnc.DevicePortConfigList.PortConfigList))

		case change, ok := <-linkChanges:
			start := time.Now()
			if !ok {
				log.Errorf("linkChanges closed")
				linkChanges = devicenetwork.LinkChangeInit(log)
				// XXX Need to discard all cached information?
			} else {
				ch, ifindex := devicenetwork.LinkChange(log, change)
				if ch {
					handleLinkChange(&nimCtx)
					handleInterfaceChange(&nimCtx, ifindex,
						"LinkChange", true)
				}
			}
			ps.CheckMaxTimeTopic(agentName, "linkChanges", start,
				warningTime, errorTime)

		case <-stillRunning.C:
			// Need StillRunning when ports yet Ethernets
		}
		ps.StillRunning(agentName, warningTime, errorTime)
	}

	devicenetwork.RestartVerify(dnc, "Initial config")

	// To avoid a race between domainmgr starting and moving this to pciback
	// and zedagent publishing its DevicePortConfig using those assigned-away
	// adapter(s), we first wait for domainmgr to initialize AA, then enable
	// subDevicePortConfigA.
	// This wait can take a very long time since we first need to get
	// some usable IP addresses, or have waitforaddr time out, before we
	// even start the other agents. Punch StillRunning
	for !nimCtx.deviceNetworkContext.AssignableAdapters.Initialized {
		log.Noticef("Waiting for AA to initialize")
		select {
		case change := <-subGlobalConfig.MsgChan():
			subGlobalConfig.ProcessChange(change)

		case change := <-subDevicePortConfigO.MsgChan():
			subDevicePortConfigO.ProcessChange(change)

		case change := <-subDevicePortConfigS.MsgChan():
			subDevicePortConfigS.ProcessChange(change)

		case change := <-subAssignableAdapters.MsgChan():
			subAssignableAdapters.ProcessChange(change)
			updateFilteredFallback(&nimCtx)

		case change := <-subNetworkInstanceStatus.MsgChan():
			subNetworkInstanceStatus.ProcessChange(change)

		case change, ok := <-addrChanges:
			start := time.Now()
			if !ok {
				log.Errorf("addrChanges closed")
				// XXX Need to discard all cached information?
				addrChanges = devicenetwork.AddrChangeInit(log)
			} else {
				ch, ifindex := devicenetwork.AddrChange(nimCtx.deviceNetworkContext, change)
				if ch {
					handleInterfaceChange(&nimCtx, ifindex,
						"AddrChange", true)
				}
			}
			ps.CheckMaxTimeTopic(agentName, "addrChanges", start,
				warningTime, errorTime)

		case change, ok := <-linkChanges:
			start := time.Now()
			if !ok {
				log.Errorf("linkChanges closed")
				linkChanges = devicenetwork.LinkChangeInit(log)
				// XXX Need to discard all cached information?
			} else {
				ch, ifindex := devicenetwork.LinkChange(log, change)
				if ch {
					handleLinkChange(&nimCtx)
					handleInterfaceChange(&nimCtx, ifindex,
						"LinkChange", true)
				}
			}
			ps.CheckMaxTimeTopic(agentName, "linkChanges", start,
				warningTime, errorTime)

		case change, ok := <-routeChanges:
			start := time.Now()
			if !ok {
				log.Errorf("routeChanges closed")
				routeChanges = devicenetwork.RouteChangeInit(log)
			} else {
				ch, ifindex := devicenetwork.RouteChange(nimCtx.deviceNetworkContext, change)
				if ch {
					handleInterfaceChange(&nimCtx, ifindex,
						"RouteChange", false)
				}
			}
			ps.CheckMaxTimeTopic(agentName, "linkChanges", start,
				warningTime, errorTime)

		case <-geoTimer.C:
			start := time.Now()
			log.Traceln("geoTimer at", time.Now())
			change := devicenetwork.UpdateDeviceNetworkGeo(log,
				geoRedoTime, nimCtx.deviceNetworkContext.DeviceNetworkStatus)
			if change {
				publishDeviceNetworkStatus(&nimCtx)
			}
			ps.CheckMaxTimeTopic(agentName, "geoTimer", start,
				warningTime, errorTime)

		case _, ok := <-dnc.Pending.PendTimer.C:
			start := time.Now()
			if !ok {
				log.Noticef("Device port test timer stopped?")
			} else {
				log.Traceln("PendTimer at", time.Now())
				devicenetwork.VerifyDevicePortConfig(dnc)
			}
			ps.CheckMaxTimeTopic(agentName, "PendTimer", start,
				warningTime, errorTime)

		case _, ok := <-dnc.NetworkTestTimer.C:
			start := time.Now()
			if !ok {
				log.Noticef("Network test timer stopped?")
			} else if nimCtx.deviceNetworkContext.DevicePortConfigList.CurrentIndex == -1 {
				log.Tracef("Starting looking for working Device connectivity to cloud")
				devicenetwork.RestartVerify(dnc,
					"Looking for working")
				log.Noticef("Looking for working  done at index %d. Took %v",
					dnc.NextDPCIndex, time.Since(start))
			} else {
				log.Tracef("Starting test of Device connectivity to cloud")
				ok := tryDeviceConnectivityToCloud(dnc)
				if ok {
					log.Tracef("Device connectivity to cloud worked. Took %v",
						time.Since(start))
					// Look for DNS etc update
					devicenetwork.CheckDNSUpdate(
						&nimCtx.deviceNetworkContext)
				} else {
					log.Noticef("Device connectivity to cloud failed. Took %v",
						time.Since(start))
				}
			}
			ps.CheckMaxTimeTopic(agentName, "TestTimer", start,
				warningTime, errorTime)

		case _, ok := <-dnc.NetworkTestBetterTimer.C:
			start := time.Now()
			if !ok {
<<<<<<< HEAD
				log.Noticef("Network testBetterTimer stopped?")
=======
				log.Functionf("Network testBetterTimer stopped?")
>>>>>>> b86b5e9b
			} else if dnc.NextDPCIndex == 0 && !dnc.DeviceNetworkStatus.HasErrors() {
				log.Tracef("Network testBetterTimer at zero ignored")
			} else {
				log.Noticef("Network testBetterTimer at index %d",
					dnc.NextDPCIndex)
				devicenetwork.RestartVerify(dnc,
					"NetworkTestBetterTimer")
				log.Noticef("Network testBetterTimer done at index %d. Took %v",
					dnc.NextDPCIndex, time.Since(start))
			}
			ps.CheckMaxTimeTopic(agentName, "TestTimer", start,
				warningTime, errorTime)

		case <-stillRunning.C:
		}
		ps.StillRunning(agentName, warningTime, errorTime)
	}
	log.Noticef("AA initialized")
	devicenetwork.MoveDownLocalIPRule(log, devicenetwork.PbrLocalDestPrio)

	for {
		select {
		case change := <-subControllerCert.MsgChan():
			subControllerCert.ProcessChange(change)

		case change := <-subEdgeNodeCert.MsgChan():
			subEdgeNodeCert.ProcessChange(change)

		case change := <-subCipherContext.MsgChan():
			subCipherContext.ProcessChange(change)

		case change := <-subGlobalConfig.MsgChan():
			subGlobalConfig.ProcessChange(change)

		case change := <-subDevicePortConfigA.MsgChan():
			subDevicePortConfigA.ProcessChange(change)

		case change := <-subDevicePortConfigO.MsgChan():
			subDevicePortConfigO.ProcessChange(change)

		case change := <-subDevicePortConfigS.MsgChan():
			subDevicePortConfigS.ProcessChange(change)

		case change := <-subAssignableAdapters.MsgChan():
			subAssignableAdapters.ProcessChange(change)
			updateFilteredFallback(&nimCtx)

		case change := <-subNetworkInstanceStatus.MsgChan():
			subNetworkInstanceStatus.ProcessChange(change)

		case change, ok := <-addrChanges:
			start := time.Now()
			if !ok {
				log.Errorf("addrChanges closed")
				addrChanges = devicenetwork.AddrChangeInit(log)
				// XXX Need to discard all cached information?
			} else {
				ch, ifindex := devicenetwork.AddrChange(nimCtx.deviceNetworkContext, change)
				if ch {
					handleInterfaceChange(&nimCtx, ifindex,
						"AddrChange", true)
				}
			}
			ps.CheckMaxTimeTopic(agentName, "addrChanges", start,
				warningTime, errorTime)

		case change, ok := <-linkChanges:
			start := time.Now()
			if !ok {
				log.Errorf("linkChanges closed")
				linkChanges = devicenetwork.LinkChangeInit(log)
				// XXX Need to discard all cached information?
			} else {
				ch, ifindex := devicenetwork.LinkChange(log, change)
				if ch {
					handleLinkChange(&nimCtx)
					handleInterfaceChange(&nimCtx, ifindex,
						"LinkChange", true)
					if isIfNameCrucial(&nimCtx.deviceNetworkContext, change.Attrs().Name) {
<<<<<<< HEAD
						log.Noticef("Start network connectivity verfication because ifname %s "+
							"is crucial to network configuration", change.Attrs().Name)
=======
						log.Functionf("Start network connectivity verfication because ifname %s port of DPC at index 0 changed", change.Attrs().Name)
>>>>>>> b86b5e9b
						devicenetwork.RestartVerify(&nimCtx.deviceNetworkContext, "HandleLinkChange")
					}
				}
			}
			ps.CheckMaxTimeTopic(agentName, "linkChanges", start,
				warningTime, errorTime)

		case change, ok := <-routeChanges:
			start := time.Now()
			if !ok {
				log.Errorf("routeChanges closed")
				routeChanges = devicenetwork.RouteChangeInit(log)
			} else {
				ch, ifindex := devicenetwork.RouteChange(nimCtx.deviceNetworkContext, change)
				if ch {
					handleInterfaceChange(&nimCtx, ifindex,
						"RouteChange", false)
				}
			}
			ps.CheckMaxTimeTopic(agentName, "routeChanges", start,
				warningTime, errorTime)

		case <-geoTimer.C:
			start := time.Now()
			log.Traceln("geoTimer at", time.Now())
			change := devicenetwork.UpdateDeviceNetworkGeo(log,
				geoRedoTime, nimCtx.deviceNetworkContext.DeviceNetworkStatus)
			if change {
				publishDeviceNetworkStatus(&nimCtx)
			}
			ps.CheckMaxTimeTopic(agentName, "geoTimer", start,
				warningTime, errorTime)

		case _, ok := <-dnc.Pending.PendTimer.C:
			start := time.Now()
			if !ok {
				log.Noticef("Device port test timer stopped?")
			} else {
				log.Traceln("PendTimer at", time.Now())
				devicenetwork.VerifyDevicePortConfig(dnc)
			}
			ps.CheckMaxTimeTopic(agentName, "PendTimer", start,
				warningTime, errorTime)

		case _, ok := <-dnc.NetworkTestTimer.C:
			start := time.Now()
			if !ok {
				log.Noticef("Network test timer stopped?")
			} else {
				log.Tracef("Starting test of Device connectivity to cloud")
				ok := tryDeviceConnectivityToCloud(dnc)
				if ok {
					log.Tracef("Device connectivity to cloud worked. Took %v",
						time.Since(start))
				} else {
					log.Noticef("Device connectivity to cloud failed. Took %v",
						time.Since(start))
				}
			}
			ps.CheckMaxTimeTopic(agentName, "TestTimer", start,
				warningTime, errorTime)

		case _, ok := <-dnc.NetworkTestBetterTimer.C:
			start := time.Now()
			if !ok {
<<<<<<< HEAD
				log.Noticef("Network testBetterTimer stopped?")
=======
				log.Functionf("Network testBetterTimer stopped?")
>>>>>>> b86b5e9b
			} else if dnc.NextDPCIndex == 0 && !dnc.DeviceNetworkStatus.HasErrors() {
				log.Tracef("Network testBetterTimer at zero ignored")
			} else {
				log.Noticef("Network testBetterTimer at index %d",
					dnc.NextDPCIndex)
				devicenetwork.RestartVerify(dnc,
					"NetworkTestBetterTimer")
				log.Noticef("Network testBetterTimer done at index %d. Took %v",
					dnc.NextDPCIndex, time.Since(start))
			}
			ps.CheckMaxTimeTopic(agentName, "TestBetterTimer", start,
				warningTime, errorTime)

		case <-publishTimer.C:
			start := time.Now()
			err = cipherMetricsPub.Publish("global", cipher.GetCipherMetrics())
			if err != nil {
				log.Errorln(err)
			}
			ps.CheckMaxTimeTopic(agentName, "publishTimer", start,
				warningTime, errorTime)

		case <-stillRunning.C:
		}
		ps.StillRunning(agentName, warningTime, errorTime)
	}
}

// network port is crucial if it's either part of current running DPC or
// is part of DPC at index 0 in DevicePortConfigList
func isIfNameCrucial(ctx *devicenetwork.DeviceNetworkContext, ifname string) bool {
	portConfigList := ctx.DevicePortConfigList.PortConfigList
	currentIndex := ctx.DevicePortConfigList.CurrentIndex

	if ifname == "" || currentIndex < 0 || currentIndex >= len(portConfigList) {
		return false
	}

	if !ctx.Pending.Inprogress {
		// Is part of DPC at CurrentIndex in DPCL?
		portStatus := portConfigList[currentIndex].GetPortByIfName(ifname)
		if portStatus != nil {
<<<<<<< HEAD
			log.Noticef("Crucial port %s that is part of DPC at index %d of DPCL changed",
				ifname, currentIndex)
=======
>>>>>>> b86b5e9b
			return true
		}

		// Is part of DPC at index 0 in DPCL?
		portStatus = portConfigList[0].GetPortByIfName(ifname)
		if portStatus != nil {
<<<<<<< HEAD
			log.Noticef("Crucial port %s that is part of DPC at index 0 of DPCL changed", ifname)
=======
>>>>>>> b86b5e9b
			return true
		}
	}
	return false
}

func handleLinkChange(ctx *nimContext) {
	// Create superset; update to have the latest upFlag
	// Note that upFlag gets cleared when the device is assigned away to pciback
	ifmap := devicenetwork.IfindexGetLastResortMap()
	changed := false
	for ifname, upFlag := range ifmap {
		v, ok := ctx.fallbackPortMap[ifname]
		if ok && v == upFlag {
			continue
		}
		changed = true
		if !ok {
			log.Functionf("fallbackPortMap added %s %t", ifname, upFlag)
		} else {
			log.Functionf("fallbackPortMap updated %s to %t", ifname, upFlag)
		}
		ctx.fallbackPortMap[ifname] = upFlag
	}
	if changed {
		log.Functionf("new fallbackPortmap: %+v", ctx.fallbackPortMap)
		updateFilteredFallback(ctx)
	}
}

// handleInterfaceChange deals with the fact that linkchange, addrchange, and
// routechange do not reliably indicate when a link/address comes and goes, so
// we explicitly check whether there are changes to the kernel list of IP
// address.
// Only applies to device ports.
func handleInterfaceChange(ctx *nimContext, ifindex int, logstr string, force bool) {
	// We do not see address change notifications when
	// link drops so call directly
	ifname, _, _ := devicenetwork.IfindexToName(log, ifindex)
	log.Functionf("%s(%s) ifindex %d force %t", logstr, ifname, ifindex, force)
	if ifname != "" && !types.IsPort(*ctx.deviceNetworkContext.DeviceNetworkStatus, ifname) {
		log.Tracef("%s(%s): not port", logstr, ifname)
		return
	}
	if force {
		// The caller has already purged addresses from IfindexToAddrs
		addrs, _, _, err := devicenetwork.GetIPAddrs(log, ifindex)
		if err != nil {
			addrs = nil
		}
		log.Functionf("%s(%s) force changed to %v",
			logstr, ifname, addrs)
		// Do not have a baseline to delete from
		devicenetwork.FlushRules(log, ifindex)
		for _, a := range addrs {
			devicenetwork.AddSourceRule(log, ifindex, devicenetwork.HostSubnet(a), false, devicenetwork.PbrLocalOrigPrio)
		}
		devicenetwork.HandleAddressChange(&ctx.deviceNetworkContext)
		// XXX should we trigger restarting testing?
		return
	}

	// Compare old vs. current
	oldAddrs, _ := devicenetwork.IfindexToAddrs(log, ifindex)
	addrs, _, _, err := devicenetwork.GetIPAddrs(log, ifindex)
	if err != nil {
		log.Warnf("%s(%s %d) no addrs: %s",
			logstr, ifname, ifindex, err)
		addrs = nil
	}
	if len(oldAddrs) == 0 && len(addrs) == 0 {
		// Equal but one might be nil
	} else if reflect.DeepEqual(oldAddrs, addrs) {
		// Equal
	} else {
		log.Functionf("%s(%s) changed from %v to %v",
			logstr, ifname, oldAddrs, addrs)
		for _, a := range oldAddrs {
			devicenetwork.DelSourceRule(log, ifindex, devicenetwork.HostSubnet(a), false, devicenetwork.PbrLocalOrigPrio)
		}
		for _, a := range addrs {
			devicenetwork.AddSourceRule(log, ifindex, devicenetwork.HostSubnet(a), false, devicenetwork.PbrLocalOrigPrio)
		}

		devicenetwork.HandleAddressChange(&ctx.deviceNetworkContext)
		// XXX should we trigger restarting testing?
	}
}

func updateFilteredFallback(ctx *nimContext) {
	ctx.filteredFallback = filterIfMap(ctx, ctx.fallbackPortMap)
	log.Functionf("new filteredFallback: %+v", ctx.filteredFallback)
	if ctx.networkFallbackAnyEth == types.TS_ENABLED {
		updateFallbackAnyEth(ctx)
	}
}

// Hard-coded at 1 for now; at least one interface needs to work
const successCount uint = 1

// Verify that at least one of the management interfaces work.
// Start with a different one (based on Iteration) to make sure that we try
// all over time.
func tryDeviceConnectivityToCloud(ctx *devicenetwork.DeviceNetworkContext) bool {
	// Start with a different port to cycle through them all over time
	ctx.Iteration++
	rtf, intfStatusMap, err := devicenetwork.VerifyDeviceNetworkStatus(
		log, *ctx.DeviceNetworkStatus, successCount, ctx.Iteration,
		ctx.TestSendTimeout)
	ctx.DevicePortConfig.UpdatePortStatusFromIntfStatusMap(intfStatusMap)
	// Use TestResults to update the DevicePortConfigList and publish
	// Note that the TestResults will at least have an updated timestamp
	// for one of the ports.
	if ctx.NextDPCIndex < len(ctx.DevicePortConfigList.PortConfigList) {
		dpc := &ctx.DevicePortConfigList.PortConfigList[ctx.NextDPCIndex]
		dpc.UpdatePortStatusFromIntfStatusMap(intfStatusMap)
		if err == nil {
			dpc.State = types.DPC_SUCCESS
			dpc.TestResults.RecordSuccess()
		}
		ctx.PubDummyDevicePortConfig.Publish(dpc.PubKey(), *dpc)
		log.Functionf("publishing DevicePortConfigList update: %+v",
			*ctx.DevicePortConfigList)
		ctx.PubDevicePortConfigList.Publish("global",
			*ctx.DevicePortConfigList)
	}

	// Use TestResults to update the DeviceNetworkStatus and publish
	ctx.DeviceNetworkStatus.UpdatePortStatusFromIntfStatusMap(intfStatusMap)
	if err == nil {
		ctx.DeviceNetworkStatus.State = types.DPC_SUCCESS
	}
	log.Functionf("PublishDeviceNetworkStatus updated: %+v\n",
		*ctx.DeviceNetworkStatus)
	ctx.DeviceNetworkStatus.CurrentIndex = ctx.DevicePortConfigList.CurrentIndex
	ctx.PubDeviceNetworkStatus.Publish("global", *ctx.DeviceNetworkStatus)

	if err == nil {
		log.Functionf("tryDeviceConnectivityToCloud: Device cloud connectivity test passed.")
		ctx.CloudConnectivityWorks = true
		// Restart network test timer for next slot.
		ctx.NetworkTestTimer = time.NewTimer(time.Duration(ctx.NetworkTestInterval) * time.Second)
		return true
	}
	if !ctx.CloudConnectivityWorks && !rtf {
		// If previous cloud connectivity test also failed, it means
		// that the current DPC configuration stopped working.
		// In this case we start the process where device tries to
		// figure out a DevicePortConfig that works.
		// We avoid doing this for remoteTemporaryFailures
		if ctx.Pending.Inprogress {
			log.Functionf("tryDeviceConnectivityToCloud: Device port configuration list " +
				"verification in progress")
			// Connectivity to cloud is already being figured out.
			// We wait till the next cloud connectivity test slot.
		} else {
			log.Functionf("tryDeviceConnectivityToCloud: Triggering Device port "+
				"verification to resume cloud connectivity after %s",
				err)
			// Start DPC verification to find a working configuration
			devicenetwork.RestartVerify(ctx, "tryDeviceConnectivityToCloud")
		}
	} else {
		// Restart network test timer for next slot.
		ctx.NetworkTestTimer = time.NewTimer(time.Duration(ctx.NetworkTestInterval) * time.Second)
		if rtf {
			// The fact that cloud replied with a status code shows that the cloud is UP, but not functioning
			// fully at this time. So, we mark the cloud connectivity as UP for now.
			log.Warnf("tryDeviceConnectivityToCloud: remoteTemporaryFailure: %s", err)
			ctx.CloudConnectivityWorks = true

			return true
		} else {
			log.Functionf("tryDeviceConnectivityToCloud: Device cloud connectivity test restart timer due to %s", err)
			ctx.CloudConnectivityWorks = false
		}
	}
	return false
}

func publishDeviceNetworkStatus(ctx *nimContext) {
	log.Functionf("PublishDeviceNetworkStatus: %+v",
		ctx.deviceNetworkContext.DeviceNetworkStatus)
	devicenetwork.UpdateResolvConf(log,
		*ctx.deviceNetworkContext.DeviceNetworkStatus)
	devicenetwork.UpdatePBR(log,
		*ctx.deviceNetworkContext.DeviceNetworkStatus)
	ctx.deviceNetworkContext.DeviceNetworkStatus.Testing = false
	ctx.deviceNetworkContext.DeviceNetworkStatus.CurrentIndex = ctx.deviceNetworkContext.DevicePortConfigList.CurrentIndex
	ctx.deviceNetworkContext.PubDeviceNetworkStatus.Publish("global", *ctx.deviceNetworkContext.DeviceNetworkStatus)
}

func handleGlobalConfigCreate(ctxArg interface{}, key string,
	statusArg interface{}) {
	handleGlobalConfigImpl(ctxArg, key, statusArg)
}

func handleGlobalConfigModify(ctxArg interface{}, key string,
	statusArg interface{}, oldStatusArg interface{}) {
	handleGlobalConfigImpl(ctxArg, key, statusArg)
}

func handleGlobalConfigImpl(ctxArg interface{}, key string,
	statusArg interface{}) {

	ctx := ctxArg.(*nimContext)
	if key != "global" {
		log.Functionf("handleGlobalConfigImpl: ignoring %s", key)
		return
	}
	log.Functionf("handleGlobalConfigImpl for %s", key)
	var gcp *types.ConfigItemValueMap
	ctx.debug, gcp = agentlog.HandleGlobalConfig(log, ctx.subGlobalConfig, agentName,
		ctx.debugOverride, logger)
	first := !ctx.GCInitialized
	if gcp != nil {
		gcpSSHAccess := gcp.GlobalValueString(types.SSHAuthorizedKeys) != ""
		gcpSSHAuthorizedKeys := gcp.GlobalValueString(types.SSHAuthorizedKeys)
		gcpAllowAppVnc := gcp.GlobalValueBool(types.AllowAppVnc)
		gcpNetworkFallbackAnyEth := gcp.GlobalValueTriState(types.NetworkFallbackAnyEth)
		if gcpSSHAccess != ctx.sshAccess || first {
			ctx.sshAccess = gcpSSHAccess
			iptables.UpdateSshAccess(log, ctx.sshAccess, first)
		}
		if gcpSSHAuthorizedKeys != ctx.sshAuthorizedKeys || first {
			ctx.sshAuthorizedKeys = gcpSSHAuthorizedKeys
			ssh.UpdateSshAuthorizedKeys(log, ctx.sshAuthorizedKeys)
		}
		if gcpAllowAppVnc != ctx.allowAppVnc {
			ctx.allowAppVnc = gcpAllowAppVnc
			iptables.UpdateVncAccess(log, ctx.allowAppVnc)
		}
		if gcpNetworkFallbackAnyEth != ctx.networkFallbackAnyEth || first {
			ctx.networkFallbackAnyEth = gcpNetworkFallbackAnyEth
			updateFallbackAnyEth(ctx)
		}
		// Check for change to NetworkTestBetterInterval
		gcpNetworkTestBetterInterval := gcp.GlobalValueInt(types.NetworkTestBetterInterval)
		if ctx.deviceNetworkContext.NetworkTestBetterInterval != gcpNetworkTestBetterInterval {
			if gcpNetworkTestBetterInterval == 0 {
				log.Warnln("NOT running TestBetterTimer")
				networkTestBetterTimer := time.NewTimer(time.Hour)
				networkTestBetterTimer.Stop()
				ctx.deviceNetworkContext.NetworkTestBetterTimer = networkTestBetterTimer
			} else {
				log.Functionf("Starting TestBetterTimer: %d",
					gcpNetworkTestBetterInterval)
				networkTestBetterInterval := time.Duration(gcpNetworkTestBetterInterval) * time.Second
				networkTestBetterTimer := time.NewTimer(networkTestBetterInterval)
				ctx.deviceNetworkContext.NetworkTestBetterTimer = networkTestBetterTimer
			}
			ctx.deviceNetworkContext.NetworkTestBetterInterval = gcpNetworkTestBetterInterval
		}
		ctx.globalConfig = gcp
		dnc := &ctx.deviceNetworkContext
		dnc.NetworkTestInterval = ctx.globalConfig.GlobalValueInt(types.NetworkTestInterval)
		dnc.DPCTestDuration = ctx.globalConfig.GlobalValueInt(types.NetworkTestDuration)
		dnc.TestSendTimeout = ctx.globalConfig.GlobalValueInt(types.NetworkTestTimeout)
	}
	ctx.GCInitialized = true
	log.Functionf("handleGlobalConfigImpl done for %s", key)
}

func handleGlobalConfigDelete(ctxArg interface{}, key string,
	statusArg interface{}) {

	ctx := ctxArg.(*nimContext)
	if key != "global" {
		log.Functionf("handleGlobalConfigDelete: ignoring %s", key)
		return
	}
	log.Functionf("handleGlobalConfigDelete for %s", key)
	ctx.debug, _ = agentlog.HandleGlobalConfig(log, ctx.subGlobalConfig, agentName,
		ctx.debugOverride, logger)
	*ctx.globalConfig = *types.DefaultConfigItemValueMap()
	log.Functionf("handleGlobalConfigDelete done for %s", key)
}

// In case there is no GlobalConfig.json this will move us forward
func handleGlobalConfigSynchronized(ctxArg interface{}, done bool) {
	ctx := ctxArg.(*nimContext)

	log.Functionf("handleGlobalConfigSynchronized(%v)", done)
	if done {
		first := !ctx.GCInitialized
		if first {
			iptables.UpdateSshAccess(log, ctx.sshAccess, first)
		}
		ctx.GCInitialized = true
	}
}

func handleNetworkInstanceCreate(ctxArg interface{}, key string,
	statusArg interface{}) {
	handleNetworkInstanceImpl(ctxArg, key, statusArg)
}

func handleNetworkInstanceModify(ctxArg interface{}, key string,
	statusArg interface{}, oldStatusArg interface{}) {
	handleNetworkInstanceImpl(ctxArg, key, statusArg)
}

func handleNetworkInstanceImpl(ctxArg interface{}, key string,
	statusArg interface{}) {

	log.Functionf("handleNetworkInstanceStatusImpl(%s)", key)
	ctx := ctxArg.(*nimContext)
	updateFilteredFallback(ctx)
	log.Functionf("handleNetworkInstanceImpl(%s) done", key)
}

func handleNetworkInstanceDelete(ctxArg interface{}, key string,
	statusArg interface{}) {

	log.Functionf("handleNetworkInstanceDelete(%s)", key)
	ctx := ctxArg.(*nimContext)
	updateFilteredFallback(ctx)
	log.Functionf("handleNetworkInstanceDelete(%s) done", key)
}

func fileExists(filename string) bool {
	_, err := os.Stat(filename)
	return err == nil
}

func updateFallbackAnyEth(ctx *nimContext) {
	log.Tracef("updateFallbackAnyEth: enable %v ifs %v",
		ctx.networkFallbackAnyEth, ctx.filteredFallback)
	if ctx.networkFallbackAnyEth == types.TS_ENABLED {
		ports := mapToKeys(ctx.filteredFallback)
		// sort ports to reduce churn; otherwise with two they swap
		// almost every time
		sort.Strings(ports)
		log.Tracef("updateFallbackAnyEth: ports %+v", ports)
		devicenetwork.UpdateLastResortPortConfig(&ctx.deviceNetworkContext,
			ports)
	} else if ctx.networkFallbackAnyEth == types.TS_DISABLED {
		devicenetwork.RemoveLastResortPortConfig(&ctx.deviceNetworkContext)
	}
}

// Return an array with the keys in the map
func mapToKeys(m map[string]bool) []string {

	keys := make([]string, len(m))
	i := 0
	for k := range m {
		keys[i] = k
		i++
	}
	return keys
}

// Determine which interfaces are not used exclusively by device assignment.
//
// Exclude those in AssignableAdapters with usedByUUID!=0
func filterIfMap(ctx *nimContext, fallbackPortMap map[string]bool) map[string]bool {
	log.Tracef("filterIfMap: len %d", len(fallbackPortMap))

	filteredFallback := make(map[string]bool, len(fallbackPortMap))
	for ifname, upFlag := range fallbackPortMap {
		if isAssigned(ctx, ifname) {
			continue
		}
		filteredFallback[ifname] = upFlag
	}
	return filteredFallback
}

// Really a constant
var nilUUID uuid.UUID

// Check in AssignableAdapters with usedByUUID!=0
func isAssigned(ctx *nimContext, ifname string) bool {

	log.Tracef("isAssigned(%s) have %d bundles",
		ifname, len(ctx.deviceNetworkContext.AssignableAdapters.IoBundleList))
	ib := ctx.deviceNetworkContext.AssignableAdapters.LookupIoBundleIfName(ifname)
	if ib == nil {
		return false
	}
	log.Tracef("isAssigned(%s): pciback %t used %s",
		ifname, ib.IsPCIBack, ib.UsedByUUID.String())

	if ib.UsedByUUID != nilUUID {
		return true
	}
	return false
}<|MERGE_RESOLUTION|>--- conflicted
+++ resolved
@@ -593,11 +593,7 @@
 		case _, ok := <-dnc.NetworkTestBetterTimer.C:
 			start := time.Now()
 			if !ok {
-<<<<<<< HEAD
-				log.Noticef("Network testBetterTimer stopped?")
-=======
 				log.Functionf("Network testBetterTimer stopped?")
->>>>>>> b86b5e9b
 			} else if dnc.NextDPCIndex == 0 && !dnc.DeviceNetworkStatus.HasErrors() {
 				log.Tracef("Network testBetterTimer at zero ignored")
 			} else {
@@ -677,12 +673,7 @@
 					handleInterfaceChange(&nimCtx, ifindex,
 						"LinkChange", true)
 					if isIfNameCrucial(&nimCtx.deviceNetworkContext, change.Attrs().Name) {
-<<<<<<< HEAD
-						log.Noticef("Start network connectivity verfication because ifname %s "+
-							"is crucial to network configuration", change.Attrs().Name)
-=======
 						log.Functionf("Start network connectivity verfication because ifname %s port of DPC at index 0 changed", change.Attrs().Name)
->>>>>>> b86b5e9b
 						devicenetwork.RestartVerify(&nimCtx.deviceNetworkContext, "HandleLinkChange")
 					}
 				}
@@ -748,11 +739,7 @@
 		case _, ok := <-dnc.NetworkTestBetterTimer.C:
 			start := time.Now()
 			if !ok {
-<<<<<<< HEAD
-				log.Noticef("Network testBetterTimer stopped?")
-=======
 				log.Functionf("Network testBetterTimer stopped?")
->>>>>>> b86b5e9b
 			} else if dnc.NextDPCIndex == 0 && !dnc.DeviceNetworkStatus.HasErrors() {
 				log.Tracef("Network testBetterTimer at zero ignored")
 			} else {
@@ -795,21 +782,12 @@
 		// Is part of DPC at CurrentIndex in DPCL?
 		portStatus := portConfigList[currentIndex].GetPortByIfName(ifname)
 		if portStatus != nil {
-<<<<<<< HEAD
-			log.Noticef("Crucial port %s that is part of DPC at index %d of DPCL changed",
-				ifname, currentIndex)
-=======
->>>>>>> b86b5e9b
 			return true
 		}
 
 		// Is part of DPC at index 0 in DPCL?
 		portStatus = portConfigList[0].GetPortByIfName(ifname)
 		if portStatus != nil {
-<<<<<<< HEAD
-			log.Noticef("Crucial port %s that is part of DPC at index 0 of DPCL changed", ifname)
-=======
->>>>>>> b86b5e9b
 			return true
 		}
 	}
