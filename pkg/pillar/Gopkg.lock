--- conflicted
+++ resolved
@@ -322,31 +322,6 @@
   revision = "13995c7128ccc8e51e9a6bd2b551020a27180abd"
 
 [[projects]]
-  branch = "master"
-<<<<<<< HEAD
-  digest = "1:d5f37a1e4a67151aa51bade47447f762f93d9a774fa8e4d14e0cd85aad5e5eba"
-  name = "github.com/zededa/api"
-  packages = [
-    "zconfig",
-    "zmet",
-  ]
-  pruneopts = "NUT"
-  revision = "8e9e90d5517d307d5de706789ebfd0e717b2e568"
-=======
-  digest = "1:60b42311692c68379fd51c8bc3e676a9ba21d2f56a526f1f300aba75c5e35a0a"
-  name = "github.com/zededa/shared"
-  packages = [
-    "libs/zedUpload",
-    "libs/zedUpload/awsutil",
-    "libs/zedUpload/azureutil",
-    "libs/zedUpload/httputil",
-    "libs/zedUpload/sftputil",
-  ]
-  pruneopts = "NUT"
-  revision = "eec9ce4eb91587853b799c82e99dc311ae8a7628"
->>>>>>> af0b5047
-
-[[projects]]
   digest = "1:58f2854b50ff8862eb6a347f20dedaac83e1166f4040472e17bc37736841a12f"
   name = "go.opencensus.io"
   packages = [
@@ -534,12 +509,6 @@
     "github.com/shirou/gopsutil/mem",
     "github.com/shirou/gopsutil/net",
     "github.com/sirupsen/logrus",
-<<<<<<< HEAD
-    "github.com/zededa/api/zconfig",
-    "github.com/zededa/api/zmet",
-=======
-    "github.com/zededa/shared/libs/zedUpload",
->>>>>>> af0b5047
     "golang.org/x/crypto/ocsp",
     "golang.org/x/net/bpf",
   ]
