// Copyright 2009 The Go Authors. All rights reserved.
// Use of this source code is governed by a BSD-style
// license that can be found in the LICENSE file.

// Linux system calls.
// This file is compiled as ordinary Go code,
// but it is also input to mksyscall,
// which parses the //sys lines and generates system call stubs.
// Note that sometimes we use a lowercase //sys name and
// wrap it in our own nicer implementation.

package unix

import (
	"encoding/binary"
	"strconv"
	"syscall"
	"time"
	"unsafe"
)

/*
 * Wrapped
 */

func Access(path string, mode uint32) (err error) {
	return Faccessat(AT_FDCWD, path, mode, 0)
}

func Chmod(path string, mode uint32) (err error) {
	return Fchmodat(AT_FDCWD, path, mode, 0)
}

func Chown(path string, uid int, gid int) (err error) {
	return Fchownat(AT_FDCWD, path, uid, gid, 0)
}

func Creat(path string, mode uint32) (fd int, err error) {
	return Open(path, O_CREAT|O_WRONLY|O_TRUNC, mode)
}

func EpollCreate(size int) (fd int, err error) {
	if size <= 0 {
		return -1, EINVAL
	}
	return EpollCreate1(0)
}

//sys	FanotifyInit(flags uint, event_f_flags uint) (fd int, err error)
//sys	fanotifyMark(fd int, flags uint, mask uint64, dirFd int, pathname *byte) (err error)

func FanotifyMark(fd int, flags uint, mask uint64, dirFd int, pathname string) (err error) {
	if pathname == "" {
		return fanotifyMark(fd, flags, mask, dirFd, nil)
	}
	p, err := BytePtrFromString(pathname)
	if err != nil {
		return err
	}
	return fanotifyMark(fd, flags, mask, dirFd, p)
}

//sys	fchmodat(dirfd int, path string, mode uint32) (err error)

func Fchmodat(dirfd int, path string, mode uint32, flags int) (err error) {
	// Linux fchmodat doesn't support the flags parameter. Mimick glibc's behavior
	// and check the flags. Otherwise the mode would be applied to the symlink
	// destination which is not what the user expects.
	if flags&^AT_SYMLINK_NOFOLLOW != 0 {
		return EINVAL
	} else if flags&AT_SYMLINK_NOFOLLOW != 0 {
		return EOPNOTSUPP
	}
	return fchmodat(dirfd, path, mode)
}

func InotifyInit() (fd int, err error) {
	return InotifyInit1(0)
}

//sys	ioctl(fd int, req uint, arg uintptr) (err error) = SYS_IOCTL
//sys	ioctlPtr(fd int, req uint, arg unsafe.Pointer) (err error) = SYS_IOCTL

// ioctl itself should not be exposed directly, but additional get/set functions
// for specific types are permissible. These are defined in ioctl.go and
// ioctl_linux.go.
//
// The third argument to ioctl is often a pointer but sometimes an integer.
// Callers should use ioctlPtr when the third argument is a pointer and ioctl
// when the third argument is an integer.
//
// TODO: some existing code incorrectly uses ioctl when it should use ioctlPtr.

//sys	Linkat(olddirfd int, oldpath string, newdirfd int, newpath string, flags int) (err error)

func Link(oldpath string, newpath string) (err error) {
	return Linkat(AT_FDCWD, oldpath, AT_FDCWD, newpath, 0)
}

func Mkdir(path string, mode uint32) (err error) {
	return Mkdirat(AT_FDCWD, path, mode)
}

func Mknod(path string, mode uint32, dev int) (err error) {
	return Mknodat(AT_FDCWD, path, mode, dev)
}

func Open(path string, mode int, perm uint32) (fd int, err error) {
	return openat(AT_FDCWD, path, mode|O_LARGEFILE, perm)
}

//sys	openat(dirfd int, path string, flags int, mode uint32) (fd int, err error)

func Openat(dirfd int, path string, flags int, mode uint32) (fd int, err error) {
	return openat(dirfd, path, flags|O_LARGEFILE, mode)
}

//sys	openat2(dirfd int, path string, open_how *OpenHow, size int) (fd int, err error)

func Openat2(dirfd int, path string, how *OpenHow) (fd int, err error) {
	return openat2(dirfd, path, how, SizeofOpenHow)
}

func Pipe(p []int) error {
	return Pipe2(p, 0)
}

//sysnb	pipe2(p *[2]_C_int, flags int) (err error)

func Pipe2(p []int, flags int) error {
	if len(p) != 2 {
		return EINVAL
	}
	var pp [2]_C_int
	err := pipe2(&pp, flags)
	if err == nil {
		p[0] = int(pp[0])
		p[1] = int(pp[1])
	}
	return err
}

//sys	ppoll(fds *PollFd, nfds int, timeout *Timespec, sigmask *Sigset_t) (n int, err error)

func Ppoll(fds []PollFd, timeout *Timespec, sigmask *Sigset_t) (n int, err error) {
	if len(fds) == 0 {
		return ppoll(nil, 0, timeout, sigmask)
	}
	return ppoll(&fds[0], len(fds), timeout, sigmask)
}

func Poll(fds []PollFd, timeout int) (n int, err error) {
	var ts *Timespec
	if timeout >= 0 {
		ts = new(Timespec)
		*ts = NsecToTimespec(int64(timeout) * 1e6)
	}
	return Ppoll(fds, ts, nil)
}

//sys	Readlinkat(dirfd int, path string, buf []byte) (n int, err error)

func Readlink(path string, buf []byte) (n int, err error) {
	return Readlinkat(AT_FDCWD, path, buf)
}

func Rename(oldpath string, newpath string) (err error) {
	return Renameat(AT_FDCWD, oldpath, AT_FDCWD, newpath)
}

func Rmdir(path string) error {
	return Unlinkat(AT_FDCWD, path, AT_REMOVEDIR)
}

//sys	Symlinkat(oldpath string, newdirfd int, newpath string) (err error)

func Symlink(oldpath string, newpath string) (err error) {
	return Symlinkat(oldpath, AT_FDCWD, newpath)
}

func Unlink(path string) error {
	return Unlinkat(AT_FDCWD, path, 0)
}

//sys	Unlinkat(dirfd int, path string, flags int) (err error)

func Utimes(path string, tv []Timeval) error {
	if tv == nil {
		err := utimensat(AT_FDCWD, path, nil, 0)
		if err != ENOSYS {
			return err
		}
		return utimes(path, nil)
	}
	if len(tv) != 2 {
		return EINVAL
	}
	var ts [2]Timespec
	ts[0] = NsecToTimespec(TimevalToNsec(tv[0]))
	ts[1] = NsecToTimespec(TimevalToNsec(tv[1]))
	err := utimensat(AT_FDCWD, path, (*[2]Timespec)(unsafe.Pointer(&ts[0])), 0)
	if err != ENOSYS {
		return err
	}
	return utimes(path, (*[2]Timeval)(unsafe.Pointer(&tv[0])))
}

//sys	utimensat(dirfd int, path string, times *[2]Timespec, flags int) (err error)

func UtimesNano(path string, ts []Timespec) error {
	return UtimesNanoAt(AT_FDCWD, path, ts, 0)
}

func UtimesNanoAt(dirfd int, path string, ts []Timespec, flags int) error {
	if ts == nil {
		return utimensat(dirfd, path, nil, flags)
	}
	if len(ts) != 2 {
		return EINVAL
	}
	return utimensat(dirfd, path, (*[2]Timespec)(unsafe.Pointer(&ts[0])), flags)
}

func Futimesat(dirfd int, path string, tv []Timeval) error {
	if tv == nil {
		return futimesat(dirfd, path, nil)
	}
	if len(tv) != 2 {
		return EINVAL
	}
	return futimesat(dirfd, path, (*[2]Timeval)(unsafe.Pointer(&tv[0])))
}

func Futimes(fd int, tv []Timeval) (err error) {
	// Believe it or not, this is the best we can do on Linux
	// (and is what glibc does).
	return Utimes("/proc/self/fd/"+strconv.Itoa(fd), tv)
}

const ImplementsGetwd = true

//sys	Getcwd(buf []byte) (n int, err error)

func Getwd() (wd string, err error) {
	var buf [PathMax]byte
	n, err := Getcwd(buf[0:])
	if err != nil {
		return "", err
	}
	// Getcwd returns the number of bytes written to buf, including the NUL.
	if n < 1 || n > len(buf) || buf[n-1] != 0 {
		return "", EINVAL
	}
	// In some cases, Linux can return a path that starts with the
	// "(unreachable)" prefix, which can potentially be a valid relative
	// path. To work around that, return ENOENT if path is not absolute.
	if buf[0] != '/' {
		return "", ENOENT
	}

	return string(buf[0 : n-1]), nil
}

func Getgroups() (gids []int, err error) {
	n, err := getgroups(0, nil)
	if err != nil {
		return nil, err
	}
	if n == 0 {
		return nil, nil
	}

	// Sanity check group count. Max is 1<<16 on Linux.
	if n < 0 || n > 1<<20 {
		return nil, EINVAL
	}

	a := make([]_Gid_t, n)
	n, err = getgroups(n, &a[0])
	if err != nil {
		return nil, err
	}
	gids = make([]int, n)
	for i, v := range a[0:n] {
		gids[i] = int(v)
	}
	return
}

func Setgroups(gids []int) (err error) {
	if len(gids) == 0 {
		return setgroups(0, nil)
	}

	a := make([]_Gid_t, len(gids))
	for i, v := range gids {
		a[i] = _Gid_t(v)
	}
	return setgroups(len(a), &a[0])
}

type WaitStatus uint32

// Wait status is 7 bits at bottom, either 0 (exited),
// 0x7F (stopped), or a signal number that caused an exit.
// The 0x80 bit is whether there was a core dump.
// An extra number (exit code, signal causing a stop)
// is in the high bits. At least that's the idea.
// There are various irregularities. For example, the
// "continued" status is 0xFFFF, distinguishing itself
// from stopped via the core dump bit.

const (
	mask    = 0x7F
	core    = 0x80
	exited  = 0x00
	stopped = 0x7F
	shift   = 8
)

func (w WaitStatus) Exited() bool { return w&mask == exited }

func (w WaitStatus) Signaled() bool { return w&mask != stopped && w&mask != exited }

func (w WaitStatus) Stopped() bool { return w&0xFF == stopped }

func (w WaitStatus) Continued() bool { return w == 0xFFFF }

func (w WaitStatus) CoreDump() bool { return w.Signaled() && w&core != 0 }

func (w WaitStatus) ExitStatus() int {
	if !w.Exited() {
		return -1
	}
	return int(w>>shift) & 0xFF
}

func (w WaitStatus) Signal() syscall.Signal {
	if !w.Signaled() {
		return -1
	}
	return syscall.Signal(w & mask)
}

func (w WaitStatus) StopSignal() syscall.Signal {
	if !w.Stopped() {
		return -1
	}
	return syscall.Signal(w>>shift) & 0xFF
}

func (w WaitStatus) TrapCause() int {
	if w.StopSignal() != SIGTRAP {
		return -1
	}
	return int(w>>shift) >> 8
}

//sys	wait4(pid int, wstatus *_C_int, options int, rusage *Rusage) (wpid int, err error)

func Wait4(pid int, wstatus *WaitStatus, options int, rusage *Rusage) (wpid int, err error) {
	var status _C_int
	wpid, err = wait4(pid, &status, options, rusage)
	if wstatus != nil {
		*wstatus = WaitStatus(status)
	}
	return
}

//sys	Waitid(idType int, id int, info *Siginfo, options int, rusage *Rusage) (err error)

func Mkfifo(path string, mode uint32) error {
	return Mknod(path, mode|S_IFIFO, 0)
}

func Mkfifoat(dirfd int, path string, mode uint32) error {
	return Mknodat(dirfd, path, mode|S_IFIFO, 0)
}

func (sa *SockaddrInet4) sockaddr() (unsafe.Pointer, _Socklen, error) {
	if sa.Port < 0 || sa.Port > 0xFFFF {
		return nil, 0, EINVAL
	}
	sa.raw.Family = AF_INET
	p := (*[2]byte)(unsafe.Pointer(&sa.raw.Port))
	p[0] = byte(sa.Port >> 8)
	p[1] = byte(sa.Port)
	sa.raw.Addr = sa.Addr
	return unsafe.Pointer(&sa.raw), SizeofSockaddrInet4, nil
}

func (sa *SockaddrInet6) sockaddr() (unsafe.Pointer, _Socklen, error) {
	if sa.Port < 0 || sa.Port > 0xFFFF {
		return nil, 0, EINVAL
	}
	sa.raw.Family = AF_INET6
	p := (*[2]byte)(unsafe.Pointer(&sa.raw.Port))
	p[0] = byte(sa.Port >> 8)
	p[1] = byte(sa.Port)
	sa.raw.Scope_id = sa.ZoneId
	sa.raw.Addr = sa.Addr
	return unsafe.Pointer(&sa.raw), SizeofSockaddrInet6, nil
}

func (sa *SockaddrUnix) sockaddr() (unsafe.Pointer, _Socklen, error) {
	name := sa.Name
	n := len(name)
	if n >= len(sa.raw.Path) {
		return nil, 0, EINVAL
	}
	sa.raw.Family = AF_UNIX
	for i := 0; i < n; i++ {
		sa.raw.Path[i] = int8(name[i])
	}
	// length is family (uint16), name, NUL.
	sl := _Socklen(2)
	if n > 0 {
		sl += _Socklen(n) + 1
	}
	if sa.raw.Path[0] == '@' {
		sa.raw.Path[0] = 0
		// Don't count trailing NUL for abstract address.
		sl--
	}

	return unsafe.Pointer(&sa.raw), sl, nil
}

// SockaddrLinklayer implements the Sockaddr interface for AF_PACKET type sockets.
type SockaddrLinklayer struct {
	Protocol uint16
	Ifindex  int
	Hatype   uint16
	Pkttype  uint8
	Halen    uint8
	Addr     [8]byte
	raw      RawSockaddrLinklayer
}

func (sa *SockaddrLinklayer) sockaddr() (unsafe.Pointer, _Socklen, error) {
	if sa.Ifindex < 0 || sa.Ifindex > 0x7fffffff {
		return nil, 0, EINVAL
	}
	sa.raw.Family = AF_PACKET
	sa.raw.Protocol = sa.Protocol
	sa.raw.Ifindex = int32(sa.Ifindex)
	sa.raw.Hatype = sa.Hatype
	sa.raw.Pkttype = sa.Pkttype
	sa.raw.Halen = sa.Halen
	sa.raw.Addr = sa.Addr
	return unsafe.Pointer(&sa.raw), SizeofSockaddrLinklayer, nil
}

// SockaddrNetlink implements the Sockaddr interface for AF_NETLINK type sockets.
type SockaddrNetlink struct {
	Family uint16
	Pad    uint16
	Pid    uint32
	Groups uint32
	raw    RawSockaddrNetlink
}

func (sa *SockaddrNetlink) sockaddr() (unsafe.Pointer, _Socklen, error) {
	sa.raw.Family = AF_NETLINK
	sa.raw.Pad = sa.Pad
	sa.raw.Pid = sa.Pid
	sa.raw.Groups = sa.Groups
	return unsafe.Pointer(&sa.raw), SizeofSockaddrNetlink, nil
}

// SockaddrHCI implements the Sockaddr interface for AF_BLUETOOTH type sockets
// using the HCI protocol.
type SockaddrHCI struct {
	Dev     uint16
	Channel uint16
	raw     RawSockaddrHCI
}

func (sa *SockaddrHCI) sockaddr() (unsafe.Pointer, _Socklen, error) {
	sa.raw.Family = AF_BLUETOOTH
	sa.raw.Dev = sa.Dev
	sa.raw.Channel = sa.Channel
	return unsafe.Pointer(&sa.raw), SizeofSockaddrHCI, nil
}

// SockaddrL2 implements the Sockaddr interface for AF_BLUETOOTH type sockets
// using the L2CAP protocol.
type SockaddrL2 struct {
	PSM      uint16
	CID      uint16
	Addr     [6]uint8
	AddrType uint8
	raw      RawSockaddrL2
}

func (sa *SockaddrL2) sockaddr() (unsafe.Pointer, _Socklen, error) {
	sa.raw.Family = AF_BLUETOOTH
	psm := (*[2]byte)(unsafe.Pointer(&sa.raw.Psm))
	psm[0] = byte(sa.PSM)
	psm[1] = byte(sa.PSM >> 8)
	for i := 0; i < len(sa.Addr); i++ {
		sa.raw.Bdaddr[i] = sa.Addr[len(sa.Addr)-1-i]
	}
	cid := (*[2]byte)(unsafe.Pointer(&sa.raw.Cid))
	cid[0] = byte(sa.CID)
	cid[1] = byte(sa.CID >> 8)
	sa.raw.Bdaddr_type = sa.AddrType
	return unsafe.Pointer(&sa.raw), SizeofSockaddrL2, nil
}

// SockaddrRFCOMM implements the Sockaddr interface for AF_BLUETOOTH type sockets
// using the RFCOMM protocol.
//
// Server example:
//
//	fd, _ := Socket(AF_BLUETOOTH, SOCK_STREAM, BTPROTO_RFCOMM)
//	_ = unix.Bind(fd, &unix.SockaddrRFCOMM{
//		Channel: 1,
//		Addr:    [6]uint8{0, 0, 0, 0, 0, 0}, // BDADDR_ANY or 00:00:00:00:00:00
//	})
//	_ = Listen(fd, 1)
//	nfd, sa, _ := Accept(fd)
//	fmt.Printf("conn addr=%v fd=%d", sa.(*unix.SockaddrRFCOMM).Addr, nfd)
//	Read(nfd, buf)
//
// Client example:
//
//	fd, _ := Socket(AF_BLUETOOTH, SOCK_STREAM, BTPROTO_RFCOMM)
//	_ = Connect(fd, &SockaddrRFCOMM{
//		Channel: 1,
//		Addr:    [6]byte{0x11, 0x22, 0x33, 0xaa, 0xbb, 0xcc}, // CC:BB:AA:33:22:11
//	})
//	Write(fd, []byte(`hello`))
type SockaddrRFCOMM struct {
	// Addr represents a bluetooth address, byte ordering is little-endian.
	Addr [6]uint8

	// Channel is a designated bluetooth channel, only 1-30 are available for use.
	// Since Linux 2.6.7 and further zero value is the first available channel.
	Channel uint8

	raw RawSockaddrRFCOMM
}

func (sa *SockaddrRFCOMM) sockaddr() (unsafe.Pointer, _Socklen, error) {
	sa.raw.Family = AF_BLUETOOTH
	sa.raw.Channel = sa.Channel
	sa.raw.Bdaddr = sa.Addr
	return unsafe.Pointer(&sa.raw), SizeofSockaddrRFCOMM, nil
}

// SockaddrCAN implements the Sockaddr interface for AF_CAN type sockets.
// The RxID and TxID fields are used for transport protocol addressing in
// (CAN_TP16, CAN_TP20, CAN_MCNET, and CAN_ISOTP), they can be left with
// zero values for CAN_RAW and CAN_BCM sockets as they have no meaning.
//
// The SockaddrCAN struct must be bound to the socket file descriptor
// using Bind before the CAN socket can be used.
//
//	// Read one raw CAN frame
//	fd, _ := Socket(AF_CAN, SOCK_RAW, CAN_RAW)
//	addr := &SockaddrCAN{Ifindex: index}
//	Bind(fd, addr)
//	frame := make([]byte, 16)
//	Read(fd, frame)
//
// The full SocketCAN documentation can be found in the linux kernel
// archives at: https://www.kernel.org/doc/Documentation/networking/can.txt
type SockaddrCAN struct {
	Ifindex int
	RxID    uint32
	TxID    uint32
	raw     RawSockaddrCAN
}

func (sa *SockaddrCAN) sockaddr() (unsafe.Pointer, _Socklen, error) {
	if sa.Ifindex < 0 || sa.Ifindex > 0x7fffffff {
		return nil, 0, EINVAL
	}
	sa.raw.Family = AF_CAN
	sa.raw.Ifindex = int32(sa.Ifindex)
	rx := (*[4]byte)(unsafe.Pointer(&sa.RxID))
	for i := 0; i < 4; i++ {
		sa.raw.Addr[i] = rx[i]
	}
	tx := (*[4]byte)(unsafe.Pointer(&sa.TxID))
	for i := 0; i < 4; i++ {
		sa.raw.Addr[i+4] = tx[i]
	}
	return unsafe.Pointer(&sa.raw), SizeofSockaddrCAN, nil
}

// SockaddrCANJ1939 implements the Sockaddr interface for AF_CAN using J1939
// protocol (https://en.wikipedia.org/wiki/SAE_J1939). For more information
// on the purposes of the fields, check the official linux kernel documentation
// available here: https://www.kernel.org/doc/Documentation/networking/j1939.rst
type SockaddrCANJ1939 struct {
	Ifindex int
	Name    uint64
	PGN     uint32
	Addr    uint8
	raw     RawSockaddrCAN
}

func (sa *SockaddrCANJ1939) sockaddr() (unsafe.Pointer, _Socklen, error) {
	if sa.Ifindex < 0 || sa.Ifindex > 0x7fffffff {
		return nil, 0, EINVAL
	}
	sa.raw.Family = AF_CAN
	sa.raw.Ifindex = int32(sa.Ifindex)
	n := (*[8]byte)(unsafe.Pointer(&sa.Name))
	for i := 0; i < 8; i++ {
		sa.raw.Addr[i] = n[i]
	}
	p := (*[4]byte)(unsafe.Pointer(&sa.PGN))
	for i := 0; i < 4; i++ {
		sa.raw.Addr[i+8] = p[i]
	}
	sa.raw.Addr[12] = sa.Addr
	return unsafe.Pointer(&sa.raw), SizeofSockaddrCAN, nil
}

// SockaddrALG implements the Sockaddr interface for AF_ALG type sockets.
// SockaddrALG enables userspace access to the Linux kernel's cryptography
// subsystem. The Type and Name fields specify which type of hash or cipher
// should be used with a given socket.
//
// To create a file descriptor that provides access to a hash or cipher, both
// Bind and Accept must be used. Once the setup process is complete, input
// data can be written to the socket, processed by the kernel, and then read
// back as hash output or ciphertext.
//
// Here is an example of using an AF_ALG socket with SHA1 hashing.
// The initial socket setup process is as follows:
//
//	// Open a socket to perform SHA1 hashing.
//	fd, _ := unix.Socket(unix.AF_ALG, unix.SOCK_SEQPACKET, 0)
//	addr := &unix.SockaddrALG{Type: "hash", Name: "sha1"}
//	unix.Bind(fd, addr)
//	// Note: unix.Accept does not work at this time; must invoke accept()
//	// manually using unix.Syscall.
//	hashfd, _, _ := unix.Syscall(unix.SYS_ACCEPT, uintptr(fd), 0, 0)
//
// Once a file descriptor has been returned from Accept, it may be used to
// perform SHA1 hashing. The descriptor is not safe for concurrent use, but
// may be re-used repeatedly with subsequent Write and Read operations.
//
// When hashing a small byte slice or string, a single Write and Read may
// be used:
//
//	// Assume hashfd is already configured using the setup process.
//	hash := os.NewFile(hashfd, "sha1")
//	// Hash an input string and read the results. Each Write discards
//	// previous hash state. Read always reads the current state.
//	b := make([]byte, 20)
//	for i := 0; i < 2; i++ {
//	    io.WriteString(hash, "Hello, world.")
//	    hash.Read(b)
//	    fmt.Println(hex.EncodeToString(b))
//	}
//	// Output:
//	// 2ae01472317d1935a84797ec1983ae243fc6aa28
//	// 2ae01472317d1935a84797ec1983ae243fc6aa28
//
// For hashing larger byte slices, or byte streams such as those read from
// a file or socket, use Sendto with MSG_MORE to instruct the kernel to update
// the hash digest instead of creating a new one for a given chunk and finalizing it.
//
//	// Assume hashfd and addr are already configured using the setup process.
//	hash := os.NewFile(hashfd, "sha1")
//	// Hash the contents of a file.
//	f, _ := os.Open("/tmp/linux-4.10-rc7.tar.xz")
//	b := make([]byte, 4096)
//	for {
//	    n, err := f.Read(b)
//	    if err == io.EOF {
//	        break
//	    }
//	    unix.Sendto(hashfd, b[:n], unix.MSG_MORE, addr)
//	}
//	hash.Read(b)
//	fmt.Println(hex.EncodeToString(b))
//	// Output: 85cdcad0c06eef66f805ecce353bec9accbeecc5
//
// For more information, see: http://www.chronox.de/crypto-API/crypto/userspace-if.html.
type SockaddrALG struct {
	Type    string
	Name    string
	Feature uint32
	Mask    uint32
	raw     RawSockaddrALG
}

func (sa *SockaddrALG) sockaddr() (unsafe.Pointer, _Socklen, error) {
	// Leave room for NUL byte terminator.
	if len(sa.Type) > len(sa.raw.Type)-1 {
		return nil, 0, EINVAL
	}
	if len(sa.Name) > len(sa.raw.Name)-1 {
		return nil, 0, EINVAL
	}

	sa.raw.Family = AF_ALG
	sa.raw.Feat = sa.Feature
	sa.raw.Mask = sa.Mask

	copy(sa.raw.Type[:], sa.Type)
	copy(sa.raw.Name[:], sa.Name)

	return unsafe.Pointer(&sa.raw), SizeofSockaddrALG, nil
}

// SockaddrVM implements the Sockaddr interface for AF_VSOCK type sockets.
// SockaddrVM provides access to Linux VM sockets: a mechanism that enables
// bidirectional communication between a hypervisor and its guest virtual
// machines.
type SockaddrVM struct {
	// CID and Port specify a context ID and port address for a VM socket.
	// Guests have a unique CID, and hosts may have a well-known CID of:
	//  - VMADDR_CID_HYPERVISOR: refers to the hypervisor process.
	//  - VMADDR_CID_LOCAL: refers to local communication (loopback).
	//  - VMADDR_CID_HOST: refers to other processes on the host.
	CID   uint32
	Port  uint32
	Flags uint8
	raw   RawSockaddrVM
}

func (sa *SockaddrVM) sockaddr() (unsafe.Pointer, _Socklen, error) {
	sa.raw.Family = AF_VSOCK
	sa.raw.Port = sa.Port
	sa.raw.Cid = sa.CID
	sa.raw.Flags = sa.Flags

	return unsafe.Pointer(&sa.raw), SizeofSockaddrVM, nil
}

type SockaddrXDP struct {
	Flags        uint16
	Ifindex      uint32
	QueueID      uint32
	SharedUmemFD uint32
	raw          RawSockaddrXDP
}

func (sa *SockaddrXDP) sockaddr() (unsafe.Pointer, _Socklen, error) {
	sa.raw.Family = AF_XDP
	sa.raw.Flags = sa.Flags
	sa.raw.Ifindex = sa.Ifindex
	sa.raw.Queue_id = sa.QueueID
	sa.raw.Shared_umem_fd = sa.SharedUmemFD

	return unsafe.Pointer(&sa.raw), SizeofSockaddrXDP, nil
}

// This constant mirrors the #define of PX_PROTO_OE in
// linux/if_pppox.h. We're defining this by hand here instead of
// autogenerating through mkerrors.sh because including
// linux/if_pppox.h causes some declaration conflicts with other
// includes (linux/if_pppox.h includes linux/in.h, which conflicts
// with netinet/in.h). Given that we only need a single zero constant
// out of that file, it's cleaner to just define it by hand here.
const px_proto_oe = 0

type SockaddrPPPoE struct {
	SID    uint16
	Remote []byte
	Dev    string
	raw    RawSockaddrPPPoX
}

func (sa *SockaddrPPPoE) sockaddr() (unsafe.Pointer, _Socklen, error) {
	if len(sa.Remote) != 6 {
		return nil, 0, EINVAL
	}
	if len(sa.Dev) > IFNAMSIZ-1 {
		return nil, 0, EINVAL
	}

	*(*uint16)(unsafe.Pointer(&sa.raw[0])) = AF_PPPOX
	// This next field is in host-endian byte order. We can't use the
	// same unsafe pointer cast as above, because this value is not
	// 32-bit aligned and some architectures don't allow unaligned
	// access.
	//
	// However, the value of px_proto_oe is 0, so we can use
	// encoding/binary helpers to write the bytes without worrying
	// about the ordering.
	binary.BigEndian.PutUint32(sa.raw[2:6], px_proto_oe)
	// This field is deliberately big-endian, unlike the previous
	// one. The kernel expects SID to be in network byte order.
	binary.BigEndian.PutUint16(sa.raw[6:8], sa.SID)
	copy(sa.raw[8:14], sa.Remote)
	for i := 14; i < 14+IFNAMSIZ; i++ {
		sa.raw[i] = 0
	}
	copy(sa.raw[14:], sa.Dev)
	return unsafe.Pointer(&sa.raw), SizeofSockaddrPPPoX, nil
}

// SockaddrTIPC implements the Sockaddr interface for AF_TIPC type sockets.
// For more information on TIPC, see: http://tipc.sourceforge.net/.
type SockaddrTIPC struct {
	// Scope is the publication scopes when binding service/service range.
	// Should be set to TIPC_CLUSTER_SCOPE or TIPC_NODE_SCOPE.
	Scope int

	// Addr is the type of address used to manipulate a socket. Addr must be
	// one of:
	//  - *TIPCSocketAddr: "id" variant in the C addr union
	//  - *TIPCServiceRange: "nameseq" variant in the C addr union
	//  - *TIPCServiceName: "name" variant in the C addr union
	//
	// If nil, EINVAL will be returned when the structure is used.
	Addr TIPCAddr

	raw RawSockaddrTIPC
}

// TIPCAddr is implemented by types that can be used as an address for
// SockaddrTIPC. It is only implemented by *TIPCSocketAddr, *TIPCServiceRange,
// and *TIPCServiceName.
type TIPCAddr interface {
	tipcAddrtype() uint8
	tipcAddr() [12]byte
}

func (sa *TIPCSocketAddr) tipcAddr() [12]byte {
	var out [12]byte
	copy(out[:], (*(*[unsafe.Sizeof(TIPCSocketAddr{})]byte)(unsafe.Pointer(sa)))[:])
	return out
}

func (sa *TIPCSocketAddr) tipcAddrtype() uint8 { return TIPC_SOCKET_ADDR }

func (sa *TIPCServiceRange) tipcAddr() [12]byte {
	var out [12]byte
	copy(out[:], (*(*[unsafe.Sizeof(TIPCServiceRange{})]byte)(unsafe.Pointer(sa)))[:])
	return out
}

func (sa *TIPCServiceRange) tipcAddrtype() uint8 { return TIPC_SERVICE_RANGE }

func (sa *TIPCServiceName) tipcAddr() [12]byte {
	var out [12]byte
	copy(out[:], (*(*[unsafe.Sizeof(TIPCServiceName{})]byte)(unsafe.Pointer(sa)))[:])
	return out
}

func (sa *TIPCServiceName) tipcAddrtype() uint8 { return TIPC_SERVICE_ADDR }

func (sa *SockaddrTIPC) sockaddr() (unsafe.Pointer, _Socklen, error) {
	if sa.Addr == nil {
		return nil, 0, EINVAL
	}
	sa.raw.Family = AF_TIPC
	sa.raw.Scope = int8(sa.Scope)
	sa.raw.Addrtype = sa.Addr.tipcAddrtype()
	sa.raw.Addr = sa.Addr.tipcAddr()
	return unsafe.Pointer(&sa.raw), SizeofSockaddrTIPC, nil
}

// SockaddrL2TPIP implements the Sockaddr interface for IPPROTO_L2TP/AF_INET sockets.
type SockaddrL2TPIP struct {
	Addr   [4]byte
	ConnId uint32
	raw    RawSockaddrL2TPIP
}

func (sa *SockaddrL2TPIP) sockaddr() (unsafe.Pointer, _Socklen, error) {
	sa.raw.Family = AF_INET
	sa.raw.Conn_id = sa.ConnId
	sa.raw.Addr = sa.Addr
	return unsafe.Pointer(&sa.raw), SizeofSockaddrL2TPIP, nil
}

// SockaddrL2TPIP6 implements the Sockaddr interface for IPPROTO_L2TP/AF_INET6 sockets.
type SockaddrL2TPIP6 struct {
	Addr   [16]byte
	ZoneId uint32
	ConnId uint32
	raw    RawSockaddrL2TPIP6
}

func (sa *SockaddrL2TPIP6) sockaddr() (unsafe.Pointer, _Socklen, error) {
	sa.raw.Family = AF_INET6
	sa.raw.Conn_id = sa.ConnId
	sa.raw.Scope_id = sa.ZoneId
	sa.raw.Addr = sa.Addr
	return unsafe.Pointer(&sa.raw), SizeofSockaddrL2TPIP6, nil
}

// SockaddrIUCV implements the Sockaddr interface for AF_IUCV sockets.
type SockaddrIUCV struct {
	UserID string
	Name   string
	raw    RawSockaddrIUCV
}

func (sa *SockaddrIUCV) sockaddr() (unsafe.Pointer, _Socklen, error) {
	sa.raw.Family = AF_IUCV
	// These are EBCDIC encoded by the kernel, but we still need to pad them
	// with blanks. Initializing with blanks allows the caller to feed in either
	// a padded or an unpadded string.
	for i := 0; i < 8; i++ {
		sa.raw.Nodeid[i] = ' '
		sa.raw.User_id[i] = ' '
		sa.raw.Name[i] = ' '
	}
	if len(sa.UserID) > 8 || len(sa.Name) > 8 {
		return nil, 0, EINVAL
	}
	for i, b := range []byte(sa.UserID[:]) {
		sa.raw.User_id[i] = int8(b)
	}
	for i, b := range []byte(sa.Name[:]) {
		sa.raw.Name[i] = int8(b)
	}
	return unsafe.Pointer(&sa.raw), SizeofSockaddrIUCV, nil
}

type SockaddrNFC struct {
	DeviceIdx   uint32
	TargetIdx   uint32
	NFCProtocol uint32
	raw         RawSockaddrNFC
}

func (sa *SockaddrNFC) sockaddr() (unsafe.Pointer, _Socklen, error) {
	sa.raw.Sa_family = AF_NFC
	sa.raw.Dev_idx = sa.DeviceIdx
	sa.raw.Target_idx = sa.TargetIdx
	sa.raw.Nfc_protocol = sa.NFCProtocol
	return unsafe.Pointer(&sa.raw), SizeofSockaddrNFC, nil
}

type SockaddrNFCLLCP struct {
	DeviceIdx      uint32
	TargetIdx      uint32
	NFCProtocol    uint32
	DestinationSAP uint8
	SourceSAP      uint8
	ServiceName    string
	raw            RawSockaddrNFCLLCP
}

func (sa *SockaddrNFCLLCP) sockaddr() (unsafe.Pointer, _Socklen, error) {
	sa.raw.Sa_family = AF_NFC
	sa.raw.Dev_idx = sa.DeviceIdx
	sa.raw.Target_idx = sa.TargetIdx
	sa.raw.Nfc_protocol = sa.NFCProtocol
	sa.raw.Dsap = sa.DestinationSAP
	sa.raw.Ssap = sa.SourceSAP
	if len(sa.ServiceName) > len(sa.raw.Service_name) {
		return nil, 0, EINVAL
	}
	copy(sa.raw.Service_name[:], sa.ServiceName)
	sa.raw.SetServiceNameLen(len(sa.ServiceName))
	return unsafe.Pointer(&sa.raw), SizeofSockaddrNFCLLCP, nil
}

var socketProtocol = func(fd int) (int, error) {
	return GetsockoptInt(fd, SOL_SOCKET, SO_PROTOCOL)
}

func anyToSockaddr(fd int, rsa *RawSockaddrAny) (Sockaddr, error) {
	switch rsa.Addr.Family {
	case AF_NETLINK:
		pp := (*RawSockaddrNetlink)(unsafe.Pointer(rsa))
		sa := new(SockaddrNetlink)
		sa.Family = pp.Family
		sa.Pad = pp.Pad
		sa.Pid = pp.Pid
		sa.Groups = pp.Groups
		return sa, nil

	case AF_PACKET:
		pp := (*RawSockaddrLinklayer)(unsafe.Pointer(rsa))
		sa := new(SockaddrLinklayer)
		sa.Protocol = pp.Protocol
		sa.Ifindex = int(pp.Ifindex)
		sa.Hatype = pp.Hatype
		sa.Pkttype = pp.Pkttype
		sa.Halen = pp.Halen
		sa.Addr = pp.Addr
		return sa, nil

	case AF_UNIX:
		pp := (*RawSockaddrUnix)(unsafe.Pointer(rsa))
		sa := new(SockaddrUnix)
		if pp.Path[0] == 0 {
			// "Abstract" Unix domain socket.
			// Rewrite leading NUL as @ for textual display.
			// (This is the standard convention.)
			// Not friendly to overwrite in place,
			// but the callers below don't care.
			pp.Path[0] = '@'
		}

		// Assume path ends at NUL.
		// This is not technically the Linux semantics for
		// abstract Unix domain sockets--they are supposed
		// to be uninterpreted fixed-size binary blobs--but
		// everyone uses this convention.
		n := 0
		for n < len(pp.Path) && pp.Path[n] != 0 {
			n++
		}
		sa.Name = string(unsafe.Slice((*byte)(unsafe.Pointer(&pp.Path[0])), n))
		return sa, nil

	case AF_INET:
		proto, err := socketProtocol(fd)
		if err != nil {
			return nil, err
		}

		switch proto {
		case IPPROTO_L2TP:
			pp := (*RawSockaddrL2TPIP)(unsafe.Pointer(rsa))
			sa := new(SockaddrL2TPIP)
			sa.ConnId = pp.Conn_id
			sa.Addr = pp.Addr
			return sa, nil
		default:
			pp := (*RawSockaddrInet4)(unsafe.Pointer(rsa))
			sa := new(SockaddrInet4)
			p := (*[2]byte)(unsafe.Pointer(&pp.Port))
			sa.Port = int(p[0])<<8 + int(p[1])
			sa.Addr = pp.Addr
			return sa, nil
		}

	case AF_INET6:
		proto, err := socketProtocol(fd)
		if err != nil {
			return nil, err
		}

		switch proto {
		case IPPROTO_L2TP:
			pp := (*RawSockaddrL2TPIP6)(unsafe.Pointer(rsa))
			sa := new(SockaddrL2TPIP6)
			sa.ConnId = pp.Conn_id
			sa.ZoneId = pp.Scope_id
			sa.Addr = pp.Addr
			return sa, nil
		default:
			pp := (*RawSockaddrInet6)(unsafe.Pointer(rsa))
			sa := new(SockaddrInet6)
			p := (*[2]byte)(unsafe.Pointer(&pp.Port))
			sa.Port = int(p[0])<<8 + int(p[1])
			sa.ZoneId = pp.Scope_id
			sa.Addr = pp.Addr
			return sa, nil
		}

	case AF_VSOCK:
		pp := (*RawSockaddrVM)(unsafe.Pointer(rsa))
		sa := &SockaddrVM{
			CID:   pp.Cid,
			Port:  pp.Port,
			Flags: pp.Flags,
		}
		return sa, nil
	case AF_BLUETOOTH:
		proto, err := socketProtocol(fd)
		if err != nil {
			return nil, err
		}
		// only BTPROTO_L2CAP and BTPROTO_RFCOMM can accept connections
		switch proto {
		case BTPROTO_L2CAP:
			pp := (*RawSockaddrL2)(unsafe.Pointer(rsa))
			sa := &SockaddrL2{
				PSM:      pp.Psm,
				CID:      pp.Cid,
				Addr:     pp.Bdaddr,
				AddrType: pp.Bdaddr_type,
			}
			return sa, nil
		case BTPROTO_RFCOMM:
			pp := (*RawSockaddrRFCOMM)(unsafe.Pointer(rsa))
			sa := &SockaddrRFCOMM{
				Channel: pp.Channel,
				Addr:    pp.Bdaddr,
			}
			return sa, nil
		}
	case AF_XDP:
		pp := (*RawSockaddrXDP)(unsafe.Pointer(rsa))
		sa := &SockaddrXDP{
			Flags:        pp.Flags,
			Ifindex:      pp.Ifindex,
			QueueID:      pp.Queue_id,
			SharedUmemFD: pp.Shared_umem_fd,
		}
		return sa, nil
	case AF_PPPOX:
		pp := (*RawSockaddrPPPoX)(unsafe.Pointer(rsa))
		if binary.BigEndian.Uint32(pp[2:6]) != px_proto_oe {
			return nil, EINVAL
		}
		sa := &SockaddrPPPoE{
			SID:    binary.BigEndian.Uint16(pp[6:8]),
			Remote: pp[8:14],
		}
		for i := 14; i < 14+IFNAMSIZ; i++ {
			if pp[i] == 0 {
				sa.Dev = string(pp[14:i])
				break
			}
		}
		return sa, nil
	case AF_TIPC:
		pp := (*RawSockaddrTIPC)(unsafe.Pointer(rsa))

		sa := &SockaddrTIPC{
			Scope: int(pp.Scope),
		}

		// Determine which union variant is present in pp.Addr by checking
		// pp.Addrtype.
		switch pp.Addrtype {
		case TIPC_SERVICE_RANGE:
			sa.Addr = (*TIPCServiceRange)(unsafe.Pointer(&pp.Addr))
		case TIPC_SERVICE_ADDR:
			sa.Addr = (*TIPCServiceName)(unsafe.Pointer(&pp.Addr))
		case TIPC_SOCKET_ADDR:
			sa.Addr = (*TIPCSocketAddr)(unsafe.Pointer(&pp.Addr))
		default:
			return nil, EINVAL
		}

		return sa, nil
	case AF_IUCV:
		pp := (*RawSockaddrIUCV)(unsafe.Pointer(rsa))

		var user [8]byte
		var name [8]byte

		for i := 0; i < 8; i++ {
			user[i] = byte(pp.User_id[i])
			name[i] = byte(pp.Name[i])
		}

		sa := &SockaddrIUCV{
			UserID: string(user[:]),
			Name:   string(name[:]),
		}
		return sa, nil

	case AF_CAN:
		proto, err := socketProtocol(fd)
		if err != nil {
			return nil, err
		}

		pp := (*RawSockaddrCAN)(unsafe.Pointer(rsa))

		switch proto {
		case CAN_J1939:
			sa := &SockaddrCANJ1939{
				Ifindex: int(pp.Ifindex),
			}
			name := (*[8]byte)(unsafe.Pointer(&sa.Name))
			for i := 0; i < 8; i++ {
				name[i] = pp.Addr[i]
			}
			pgn := (*[4]byte)(unsafe.Pointer(&sa.PGN))
			for i := 0; i < 4; i++ {
				pgn[i] = pp.Addr[i+8]
			}
			addr := (*[1]byte)(unsafe.Pointer(&sa.Addr))
			addr[0] = pp.Addr[12]
			return sa, nil
		default:
			sa := &SockaddrCAN{
				Ifindex: int(pp.Ifindex),
			}
			rx := (*[4]byte)(unsafe.Pointer(&sa.RxID))
			for i := 0; i < 4; i++ {
				rx[i] = pp.Addr[i]
			}
			tx := (*[4]byte)(unsafe.Pointer(&sa.TxID))
			for i := 0; i < 4; i++ {
				tx[i] = pp.Addr[i+4]
			}
			return sa, nil
		}
	case AF_NFC:
		proto, err := socketProtocol(fd)
		if err != nil {
			return nil, err
		}
		switch proto {
		case NFC_SOCKPROTO_RAW:
			pp := (*RawSockaddrNFC)(unsafe.Pointer(rsa))
			sa := &SockaddrNFC{
				DeviceIdx:   pp.Dev_idx,
				TargetIdx:   pp.Target_idx,
				NFCProtocol: pp.Nfc_protocol,
			}
			return sa, nil
		case NFC_SOCKPROTO_LLCP:
			pp := (*RawSockaddrNFCLLCP)(unsafe.Pointer(rsa))
			if uint64(pp.Service_name_len) > uint64(len(pp.Service_name)) {
				return nil, EINVAL
			}
			sa := &SockaddrNFCLLCP{
				DeviceIdx:      pp.Dev_idx,
				TargetIdx:      pp.Target_idx,
				NFCProtocol:    pp.Nfc_protocol,
				DestinationSAP: pp.Dsap,
				SourceSAP:      pp.Ssap,
				ServiceName:    string(pp.Service_name[:pp.Service_name_len]),
			}
			return sa, nil
		default:
			return nil, EINVAL
		}
	}
	return nil, EAFNOSUPPORT
}

func Accept(fd int) (nfd int, sa Sockaddr, err error) {
	var rsa RawSockaddrAny
	var len _Socklen = SizeofSockaddrAny
	nfd, err = accept4(fd, &rsa, &len, 0)
	if err != nil {
		return
	}
	sa, err = anyToSockaddr(fd, &rsa)
	if err != nil {
		Close(nfd)
		nfd = 0
	}
	return
}

func Accept4(fd int, flags int) (nfd int, sa Sockaddr, err error) {
	var rsa RawSockaddrAny
	var len _Socklen = SizeofSockaddrAny
	nfd, err = accept4(fd, &rsa, &len, flags)
	if err != nil {
		return
	}
	if len > SizeofSockaddrAny {
		panic("RawSockaddrAny too small")
	}
	sa, err = anyToSockaddr(fd, &rsa)
	if err != nil {
		Close(nfd)
		nfd = 0
	}
	return
}

func Getsockname(fd int) (sa Sockaddr, err error) {
	var rsa RawSockaddrAny
	var len _Socklen = SizeofSockaddrAny
	if err = getsockname(fd, &rsa, &len); err != nil {
		return
	}
	return anyToSockaddr(fd, &rsa)
}

func GetsockoptIPMreqn(fd, level, opt int) (*IPMreqn, error) {
	var value IPMreqn
	vallen := _Socklen(SizeofIPMreqn)
	err := getsockopt(fd, level, opt, unsafe.Pointer(&value), &vallen)
	return &value, err
}

func GetsockoptUcred(fd, level, opt int) (*Ucred, error) {
	var value Ucred
	vallen := _Socklen(SizeofUcred)
	err := getsockopt(fd, level, opt, unsafe.Pointer(&value), &vallen)
	return &value, err
}

func GetsockoptTCPInfo(fd, level, opt int) (*TCPInfo, error) {
	var value TCPInfo
	vallen := _Socklen(SizeofTCPInfo)
	err := getsockopt(fd, level, opt, unsafe.Pointer(&value), &vallen)
	return &value, err
}

// GetsockoptString returns the string value of the socket option opt for the
// socket associated with fd at the given socket level.
func GetsockoptString(fd, level, opt int) (string, error) {
	buf := make([]byte, 256)
	vallen := _Socklen(len(buf))
	err := getsockopt(fd, level, opt, unsafe.Pointer(&buf[0]), &vallen)
	if err != nil {
		if err == ERANGE {
			buf = make([]byte, vallen)
			err = getsockopt(fd, level, opt, unsafe.Pointer(&buf[0]), &vallen)
		}
		if err != nil {
			return "", err
		}
	}
	return string(buf[:vallen-1]), nil
}

func GetsockoptTpacketStats(fd, level, opt int) (*TpacketStats, error) {
	var value TpacketStats
	vallen := _Socklen(SizeofTpacketStats)
	err := getsockopt(fd, level, opt, unsafe.Pointer(&value), &vallen)
	return &value, err
}

func GetsockoptTpacketStatsV3(fd, level, opt int) (*TpacketStatsV3, error) {
	var value TpacketStatsV3
	vallen := _Socklen(SizeofTpacketStatsV3)
	err := getsockopt(fd, level, opt, unsafe.Pointer(&value), &vallen)
	return &value, err
}

func SetsockoptIPMreqn(fd, level, opt int, mreq *IPMreqn) (err error) {
	return setsockopt(fd, level, opt, unsafe.Pointer(mreq), unsafe.Sizeof(*mreq))
}

func SetsockoptPacketMreq(fd, level, opt int, mreq *PacketMreq) error {
	return setsockopt(fd, level, opt, unsafe.Pointer(mreq), unsafe.Sizeof(*mreq))
}

// SetsockoptSockFprog attaches a classic BPF or an extended BPF program to a
// socket to filter incoming packets.  See 'man 7 socket' for usage information.
func SetsockoptSockFprog(fd, level, opt int, fprog *SockFprog) error {
	return setsockopt(fd, level, opt, unsafe.Pointer(fprog), unsafe.Sizeof(*fprog))
}

func SetsockoptCanRawFilter(fd, level, opt int, filter []CanFilter) error {
	var p unsafe.Pointer
	if len(filter) > 0 {
		p = unsafe.Pointer(&filter[0])
	}
	return setsockopt(fd, level, opt, p, uintptr(len(filter)*SizeofCanFilter))
}

func SetsockoptTpacketReq(fd, level, opt int, tp *TpacketReq) error {
	return setsockopt(fd, level, opt, unsafe.Pointer(tp), unsafe.Sizeof(*tp))
}

func SetsockoptTpacketReq3(fd, level, opt int, tp *TpacketReq3) error {
	return setsockopt(fd, level, opt, unsafe.Pointer(tp), unsafe.Sizeof(*tp))
}

func SetsockoptTCPRepairOpt(fd, level, opt int, o []TCPRepairOpt) (err error) {
	if len(o) == 0 {
		return EINVAL
	}
	return setsockopt(fd, level, opt, unsafe.Pointer(&o[0]), uintptr(SizeofTCPRepairOpt*len(o)))
}

func SetsockoptTCPMD5Sig(fd, level, opt int, s *TCPMD5Sig) error {
	return setsockopt(fd, level, opt, unsafe.Pointer(s), unsafe.Sizeof(*s))
}

// Keyctl Commands (http://man7.org/linux/man-pages/man2/keyctl.2.html)

// KeyctlInt calls keyctl commands in which each argument is an int.
// These commands are KEYCTL_REVOKE, KEYCTL_CHOWN, KEYCTL_CLEAR, KEYCTL_LINK,
// KEYCTL_UNLINK, KEYCTL_NEGATE, KEYCTL_SET_REQKEY_KEYRING, KEYCTL_SET_TIMEOUT,
// KEYCTL_ASSUME_AUTHORITY, KEYCTL_SESSION_TO_PARENT, KEYCTL_REJECT,
// KEYCTL_INVALIDATE, and KEYCTL_GET_PERSISTENT.
//sys	KeyctlInt(cmd int, arg2 int, arg3 int, arg4 int, arg5 int) (ret int, err error) = SYS_KEYCTL

// KeyctlBuffer calls keyctl commands in which the third and fourth
// arguments are a buffer and its length, respectively.
// These commands are KEYCTL_UPDATE, KEYCTL_READ, and KEYCTL_INSTANTIATE.
//sys	KeyctlBuffer(cmd int, arg2 int, buf []byte, arg5 int) (ret int, err error) = SYS_KEYCTL

// KeyctlString calls keyctl commands which return a string.
// These commands are KEYCTL_DESCRIBE and KEYCTL_GET_SECURITY.
func KeyctlString(cmd int, id int) (string, error) {
	// We must loop as the string data may change in between the syscalls.
	// We could allocate a large buffer here to reduce the chance that the
	// syscall needs to be called twice; however, this is unnecessary as
	// the performance loss is negligible.
	var buffer []byte
	for {
		// Try to fill the buffer with data
		length, err := KeyctlBuffer(cmd, id, buffer, 0)
		if err != nil {
			return "", err
		}

		// Check if the data was written
		if length <= len(buffer) {
			// Exclude the null terminator
			return string(buffer[:length-1]), nil
		}

		// Make a bigger buffer if needed
		buffer = make([]byte, length)
	}
}

// Keyctl commands with special signatures.

// KeyctlGetKeyringID implements the KEYCTL_GET_KEYRING_ID command.
// See the full documentation at:
// http://man7.org/linux/man-pages/man3/keyctl_get_keyring_ID.3.html
func KeyctlGetKeyringID(id int, create bool) (ringid int, err error) {
	createInt := 0
	if create {
		createInt = 1
	}
	return KeyctlInt(KEYCTL_GET_KEYRING_ID, id, createInt, 0, 0)
}

// KeyctlSetperm implements the KEYCTL_SETPERM command. The perm value is the
// key handle permission mask as described in the "keyctl setperm" section of
// http://man7.org/linux/man-pages/man1/keyctl.1.html.
// See the full documentation at:
// http://man7.org/linux/man-pages/man3/keyctl_setperm.3.html
func KeyctlSetperm(id int, perm uint32) error {
	_, err := KeyctlInt(KEYCTL_SETPERM, id, int(perm), 0, 0)
	return err
}

//sys	keyctlJoin(cmd int, arg2 string) (ret int, err error) = SYS_KEYCTL

// KeyctlJoinSessionKeyring implements the KEYCTL_JOIN_SESSION_KEYRING command.
// See the full documentation at:
// http://man7.org/linux/man-pages/man3/keyctl_join_session_keyring.3.html
func KeyctlJoinSessionKeyring(name string) (ringid int, err error) {
	return keyctlJoin(KEYCTL_JOIN_SESSION_KEYRING, name)
}

//sys	keyctlSearch(cmd int, arg2 int, arg3 string, arg4 string, arg5 int) (ret int, err error) = SYS_KEYCTL

// KeyctlSearch implements the KEYCTL_SEARCH command.
// See the full documentation at:
// http://man7.org/linux/man-pages/man3/keyctl_search.3.html
func KeyctlSearch(ringid int, keyType, description string, destRingid int) (id int, err error) {
	return keyctlSearch(KEYCTL_SEARCH, ringid, keyType, description, destRingid)
}

//sys	keyctlIOV(cmd int, arg2 int, payload []Iovec, arg5 int) (err error) = SYS_KEYCTL

// KeyctlInstantiateIOV implements the KEYCTL_INSTANTIATE_IOV command. This
// command is similar to KEYCTL_INSTANTIATE, except that the payload is a slice
// of Iovec (each of which represents a buffer) instead of a single buffer.
// See the full documentation at:
// http://man7.org/linux/man-pages/man3/keyctl_instantiate_iov.3.html
func KeyctlInstantiateIOV(id int, payload []Iovec, ringid int) error {
	return keyctlIOV(KEYCTL_INSTANTIATE_IOV, id, payload, ringid)
}

//sys	keyctlDH(cmd int, arg2 *KeyctlDHParams, buf []byte) (ret int, err error) = SYS_KEYCTL

// KeyctlDHCompute implements the KEYCTL_DH_COMPUTE command. This command
// computes a Diffie-Hellman shared secret based on the provide params. The
// secret is written to the provided buffer and the returned size is the number
// of bytes written (returning an error if there is insufficient space in the
// buffer). If a nil buffer is passed in, this function returns the minimum
// buffer length needed to store the appropriate data. Note that this differs
// from KEYCTL_READ's behavior which always returns the requested payload size.
// See the full documentation at:
// http://man7.org/linux/man-pages/man3/keyctl_dh_compute.3.html
func KeyctlDHCompute(params *KeyctlDHParams, buffer []byte) (size int, err error) {
	return keyctlDH(KEYCTL_DH_COMPUTE, params, buffer)
}

// KeyctlRestrictKeyring implements the KEYCTL_RESTRICT_KEYRING command. This
// command limits the set of keys that can be linked to the keyring, regardless
// of keyring permissions. The command requires the "setattr" permission.
//
// When called with an empty keyType the command locks the keyring, preventing
// any further keys from being linked to the keyring.
//
// The "asymmetric" keyType defines restrictions requiring key payloads to be
// DER encoded X.509 certificates signed by keys in another keyring. Restrictions
// for "asymmetric" include "builtin_trusted", "builtin_and_secondary_trusted",
// "key_or_keyring:<key>", and "key_or_keyring:<key>:chain".
//
// As of Linux 4.12, only the "asymmetric" keyType defines type-specific
// restrictions.
//
// See the full documentation at:
// http://man7.org/linux/man-pages/man3/keyctl_restrict_keyring.3.html
// http://man7.org/linux/man-pages/man2/keyctl.2.html
func KeyctlRestrictKeyring(ringid int, keyType string, restriction string) error {
	if keyType == "" {
		return keyctlRestrictKeyring(KEYCTL_RESTRICT_KEYRING, ringid)
	}
	return keyctlRestrictKeyringByType(KEYCTL_RESTRICT_KEYRING, ringid, keyType, restriction)
}

//sys	keyctlRestrictKeyringByType(cmd int, arg2 int, keyType string, restriction string) (err error) = SYS_KEYCTL
//sys	keyctlRestrictKeyring(cmd int, arg2 int) (err error) = SYS_KEYCTL

func recvmsgRaw(fd int, iov []Iovec, oob []byte, flags int, rsa *RawSockaddrAny) (n, oobn int, recvflags int, err error) {
	var msg Msghdr
	msg.Name = (*byte)(unsafe.Pointer(rsa))
	msg.Namelen = uint32(SizeofSockaddrAny)
	var dummy byte
	if len(oob) > 0 {
		if emptyIovecs(iov) {
			var sockType int
			sockType, err = GetsockoptInt(fd, SOL_SOCKET, SO_TYPE)
			if err != nil {
				return
			}
			// receive at least one normal byte
			if sockType != SOCK_DGRAM {
				var iova [1]Iovec
				iova[0].Base = &dummy
				iova[0].SetLen(1)
				iov = iova[:]
			}
		}
		msg.Control = &oob[0]
		msg.SetControllen(len(oob))
	}
	if len(iov) > 0 {
		msg.Iov = &iov[0]
		msg.SetIovlen(len(iov))
	}
	if n, err = recvmsg(fd, &msg, flags); err != nil {
		return
	}
	oobn = int(msg.Controllen)
	recvflags = int(msg.Flags)
	return
}

func sendmsgN(fd int, iov []Iovec, oob []byte, ptr unsafe.Pointer, salen _Socklen, flags int) (n int, err error) {
	var msg Msghdr
	msg.Name = (*byte)(ptr)
	msg.Namelen = uint32(salen)
	var dummy byte
	var empty bool
	if len(oob) > 0 {
		empty = emptyIovecs(iov)
		if empty {
			var sockType int
			sockType, err = GetsockoptInt(fd, SOL_SOCKET, SO_TYPE)
			if err != nil {
				return 0, err
			}
			// send at least one normal byte
			if sockType != SOCK_DGRAM {
				var iova [1]Iovec
				iova[0].Base = &dummy
				iova[0].SetLen(1)
				iov = iova[:]
			}
		}
		msg.Control = &oob[0]
		msg.SetControllen(len(oob))
	}
	if len(iov) > 0 {
		msg.Iov = &iov[0]
		msg.SetIovlen(len(iov))
	}
	if n, err = sendmsg(fd, &msg, flags); err != nil {
		return 0, err
	}
	if len(oob) > 0 && empty {
		n = 0
	}
	return n, nil
}

// BindToDevice binds the socket associated with fd to device.
func BindToDevice(fd int, device string) (err error) {
	return SetsockoptString(fd, SOL_SOCKET, SO_BINDTODEVICE, device)
}

//sys	ptrace(request int, pid int, addr uintptr, data uintptr) (err error)
//sys	ptracePtr(request int, pid int, addr uintptr, data unsafe.Pointer) (err error) = SYS_PTRACE

func ptracePeek(req int, pid int, addr uintptr, out []byte) (count int, err error) {
	// The peek requests are machine-size oriented, so we wrap it
	// to retrieve arbitrary-length data.

	// The ptrace syscall differs from glibc's ptrace.
	// Peeks returns the word in *data, not as the return value.

	var buf [SizeofPtr]byte

	// Leading edge. PEEKTEXT/PEEKDATA don't require aligned
	// access (PEEKUSER warns that it might), but if we don't
	// align our reads, we might straddle an unmapped page
	// boundary and not get the bytes leading up to the page
	// boundary.
	n := 0
	if addr%SizeofPtr != 0 {
		err = ptracePtr(req, pid, addr-addr%SizeofPtr, unsafe.Pointer(&buf[0]))
		if err != nil {
			return 0, err
		}
		n += copy(out, buf[addr%SizeofPtr:])
		out = out[n:]
	}

	// Remainder.
	for len(out) > 0 {
		// We use an internal buffer to guarantee alignment.
		// It's not documented if this is necessary, but we're paranoid.
		err = ptracePtr(req, pid, addr+uintptr(n), unsafe.Pointer(&buf[0]))
		if err != nil {
			return n, err
		}
		copied := copy(out, buf[0:])
		n += copied
		out = out[copied:]
	}

	return n, nil
}

func PtracePeekText(pid int, addr uintptr, out []byte) (count int, err error) {
	return ptracePeek(PTRACE_PEEKTEXT, pid, addr, out)
}

func PtracePeekData(pid int, addr uintptr, out []byte) (count int, err error) {
	return ptracePeek(PTRACE_PEEKDATA, pid, addr, out)
}

func PtracePeekUser(pid int, addr uintptr, out []byte) (count int, err error) {
	return ptracePeek(PTRACE_PEEKUSR, pid, addr, out)
}

func ptracePoke(pokeReq int, peekReq int, pid int, addr uintptr, data []byte) (count int, err error) {
	// As for ptracePeek, we need to align our accesses to deal
	// with the possibility of straddling an invalid page.

	// Leading edge.
	n := 0
	if addr%SizeofPtr != 0 {
		var buf [SizeofPtr]byte
		err = ptracePtr(peekReq, pid, addr-addr%SizeofPtr, unsafe.Pointer(&buf[0]))
		if err != nil {
			return 0, err
		}
		n += copy(buf[addr%SizeofPtr:], data)
		word := *((*uintptr)(unsafe.Pointer(&buf[0])))
		err = ptrace(pokeReq, pid, addr-addr%SizeofPtr, word)
		if err != nil {
			return 0, err
		}
		data = data[n:]
	}

	// Interior.
	for len(data) > SizeofPtr {
		word := *((*uintptr)(unsafe.Pointer(&data[0])))
		err = ptrace(pokeReq, pid, addr+uintptr(n), word)
		if err != nil {
			return n, err
		}
		n += SizeofPtr
		data = data[SizeofPtr:]
	}

	// Trailing edge.
	if len(data) > 0 {
		var buf [SizeofPtr]byte
		err = ptracePtr(peekReq, pid, addr+uintptr(n), unsafe.Pointer(&buf[0]))
		if err != nil {
			return n, err
		}
		copy(buf[0:], data)
		word := *((*uintptr)(unsafe.Pointer(&buf[0])))
		err = ptrace(pokeReq, pid, addr+uintptr(n), word)
		if err != nil {
			return n, err
		}
		n += len(data)
	}

	return n, nil
}

func PtracePokeText(pid int, addr uintptr, data []byte) (count int, err error) {
	return ptracePoke(PTRACE_POKETEXT, PTRACE_PEEKTEXT, pid, addr, data)
}

func PtracePokeData(pid int, addr uintptr, data []byte) (count int, err error) {
	return ptracePoke(PTRACE_POKEDATA, PTRACE_PEEKDATA, pid, addr, data)
}

func PtracePokeUser(pid int, addr uintptr, data []byte) (count int, err error) {
	return ptracePoke(PTRACE_POKEUSR, PTRACE_PEEKUSR, pid, addr, data)
}

// elfNT_PRSTATUS is a copy of the debug/elf.NT_PRSTATUS constant so
// x/sys/unix doesn't need to depend on debug/elf and thus
// compress/zlib, debug/dwarf, and other packages.
const elfNT_PRSTATUS = 1

func PtraceGetRegs(pid int, regsout *PtraceRegs) (err error) {
	var iov Iovec
	iov.Base = (*byte)(unsafe.Pointer(regsout))
	iov.SetLen(int(unsafe.Sizeof(*regsout)))
	return ptracePtr(PTRACE_GETREGSET, pid, uintptr(elfNT_PRSTATUS), unsafe.Pointer(&iov))
}

func PtraceSetRegs(pid int, regs *PtraceRegs) (err error) {
	var iov Iovec
	iov.Base = (*byte)(unsafe.Pointer(regs))
	iov.SetLen(int(unsafe.Sizeof(*regs)))
	return ptracePtr(PTRACE_SETREGSET, pid, uintptr(elfNT_PRSTATUS), unsafe.Pointer(&iov))
}

func PtraceSetOptions(pid int, options int) (err error) {
	return ptrace(PTRACE_SETOPTIONS, pid, 0, uintptr(options))
}

func PtraceGetEventMsg(pid int) (msg uint, err error) {
	var data _C_long
	err = ptracePtr(PTRACE_GETEVENTMSG, pid, 0, unsafe.Pointer(&data))
	msg = uint(data)
	return
}

func PtraceCont(pid int, signal int) (err error) {
	return ptrace(PTRACE_CONT, pid, 0, uintptr(signal))
}

func PtraceSyscall(pid int, signal int) (err error) {
	return ptrace(PTRACE_SYSCALL, pid, 0, uintptr(signal))
}

func PtraceSingleStep(pid int) (err error) { return ptrace(PTRACE_SINGLESTEP, pid, 0, 0) }

func PtraceInterrupt(pid int) (err error) { return ptrace(PTRACE_INTERRUPT, pid, 0, 0) }

func PtraceAttach(pid int) (err error) { return ptrace(PTRACE_ATTACH, pid, 0, 0) }

func PtraceSeize(pid int) (err error) { return ptrace(PTRACE_SEIZE, pid, 0, 0) }

func PtraceDetach(pid int) (err error) { return ptrace(PTRACE_DETACH, pid, 0, 0) }

//sys	reboot(magic1 uint, magic2 uint, cmd int, arg string) (err error)

func Reboot(cmd int) (err error) {
	return reboot(LINUX_REBOOT_MAGIC1, LINUX_REBOOT_MAGIC2, cmd, "")
}

func direntIno(buf []byte) (uint64, bool) {
	return readInt(buf, unsafe.Offsetof(Dirent{}.Ino), unsafe.Sizeof(Dirent{}.Ino))
}

func direntReclen(buf []byte) (uint64, bool) {
	return readInt(buf, unsafe.Offsetof(Dirent{}.Reclen), unsafe.Sizeof(Dirent{}.Reclen))
}

func direntNamlen(buf []byte) (uint64, bool) {
	reclen, ok := direntReclen(buf)
	if !ok {
		return 0, false
	}
	return reclen - uint64(unsafe.Offsetof(Dirent{}.Name)), true
}

//sys	mount(source string, target string, fstype string, flags uintptr, data *byte) (err error)

func Mount(source string, target string, fstype string, flags uintptr, data string) (err error) {
	// Certain file systems get rather angry and EINVAL if you give
	// them an empty string of data, rather than NULL.
	if data == "" {
		return mount(source, target, fstype, flags, nil)
	}
	datap, err := BytePtrFromString(data)
	if err != nil {
		return err
	}
	return mount(source, target, fstype, flags, datap)
}

//sys	mountSetattr(dirfd int, pathname string, flags uint, attr *MountAttr, size uintptr) (err error) = SYS_MOUNT_SETATTR

// MountSetattr is a wrapper for mount_setattr(2).
// https://man7.org/linux/man-pages/man2/mount_setattr.2.html
//
// Requires kernel >= 5.12.
func MountSetattr(dirfd int, pathname string, flags uint, attr *MountAttr) error {
	return mountSetattr(dirfd, pathname, flags, attr, unsafe.Sizeof(*attr))
}

func Sendfile(outfd int, infd int, offset *int64, count int) (written int, err error) {
	if raceenabled {
		raceReleaseMerge(unsafe.Pointer(&ioSync))
	}
	return sendfile(outfd, infd, offset, count)
}

// Sendto
// Recvfrom
// Socketpair

/*
 * Direct access
 */
//sys	Acct(path string) (err error)
//sys	AddKey(keyType string, description string, payload []byte, ringid int) (id int, err error)
//sys	Adjtimex(buf *Timex) (state int, err error)
//sysnb	Capget(hdr *CapUserHeader, data *CapUserData) (err error)
//sysnb	Capset(hdr *CapUserHeader, data *CapUserData) (err error)
//sys	Chdir(path string) (err error)
//sys	Chroot(path string) (err error)
//sys	ClockAdjtime(clockid int32, buf *Timex) (state int, err error)
//sys	ClockGetres(clockid int32, res *Timespec) (err error)
//sys	ClockGettime(clockid int32, time *Timespec) (err error)
//sys	ClockNanosleep(clockid int32, flags int, request *Timespec, remain *Timespec) (err error)
//sys	Close(fd int) (err error)
//sys	CloseRange(first uint, last uint, flags uint) (err error)
//sys	CopyFileRange(rfd int, roff *int64, wfd int, woff *int64, len int, flags int) (n int, err error)
//sys	DeleteModule(name string, flags int) (err error)
//sys	Dup(oldfd int) (fd int, err error)

func Dup2(oldfd, newfd int) error {
	return Dup3(oldfd, newfd, 0)
}

//sys	Dup3(oldfd int, newfd int, flags int) (err error)
//sysnb	EpollCreate1(flag int) (fd int, err error)
//sysnb	EpollCtl(epfd int, op int, fd int, event *EpollEvent) (err error)
//sys	Eventfd(initval uint, flags int) (fd int, err error) = SYS_EVENTFD2
//sys	Exit(code int) = SYS_EXIT_GROUP
//sys	Fallocate(fd int, mode uint32, off int64, len int64) (err error)
//sys	Fchdir(fd int) (err error)
//sys	Fchmod(fd int, mode uint32) (err error)
//sys	Fchownat(dirfd int, path string, uid int, gid int, flags int) (err error)
//sys	Fdatasync(fd int) (err error)
//sys	Fgetxattr(fd int, attr string, dest []byte) (sz int, err error)
//sys	FinitModule(fd int, params string, flags int) (err error)
//sys	Flistxattr(fd int, dest []byte) (sz int, err error)
//sys	Flock(fd int, how int) (err error)
//sys	Fremovexattr(fd int, attr string) (err error)
//sys	Fsetxattr(fd int, attr string, dest []byte, flags int) (err error)
//sys	Fsync(fd int) (err error)
//sys	Fsmount(fd int, flags int, mountAttrs int) (fsfd int, err error)
//sys	Fsopen(fsName string, flags int) (fd int, err error)
//sys	Fspick(dirfd int, pathName string, flags int) (fd int, err error)
//sys	Getdents(fd int, buf []byte) (n int, err error) = SYS_GETDENTS64
//sysnb	Getpgid(pid int) (pgid int, err error)

func Getpgrp() (pid int) {
	pid, _ = Getpgid(0)
	return
}

//sysnb	Getpid() (pid int)
//sysnb	Getppid() (ppid int)
//sys	Getpriority(which int, who int) (prio int, err error)
//sys	Getrandom(buf []byte, flags int) (n int, err error)
//sysnb	Getrusage(who int, rusage *Rusage) (err error)
//sysnb	Getsid(pid int) (sid int, err error)
//sysnb	Gettid() (tid int)
//sys	Getxattr(path string, attr string, dest []byte) (sz int, err error)
//sys	InitModule(moduleImage []byte, params string) (err error)
//sys	InotifyAddWatch(fd int, pathname string, mask uint32) (watchdesc int, err error)
//sysnb	InotifyInit1(flags int) (fd int, err error)
//sysnb	InotifyRmWatch(fd int, watchdesc uint32) (success int, err error)
//sysnb	Kill(pid int, sig syscall.Signal) (err error)
//sys	Klogctl(typ int, buf []byte) (n int, err error) = SYS_SYSLOG
//sys	Lgetxattr(path string, attr string, dest []byte) (sz int, err error)
//sys	Listxattr(path string, dest []byte) (sz int, err error)
//sys	Llistxattr(path string, dest []byte) (sz int, err error)
//sys	Lremovexattr(path string, attr string) (err error)
//sys	Lsetxattr(path string, attr string, data []byte, flags int) (err error)
//sys	MemfdCreate(name string, flags int) (fd int, err error)
//sys	Mkdirat(dirfd int, path string, mode uint32) (err error)
//sys	Mknodat(dirfd int, path string, mode uint32, dev int) (err error)
//sys	MoveMount(fromDirfd int, fromPathName string, toDirfd int, toPathName string, flags int) (err error)
//sys	Nanosleep(time *Timespec, leftover *Timespec) (err error)
//sys	OpenTree(dfd int, fileName string, flags uint) (r int, err error)
//sys	PerfEventOpen(attr *PerfEventAttr, pid int, cpu int, groupFd int, flags int) (fd int, err error)
//sys	PivotRoot(newroot string, putold string) (err error) = SYS_PIVOT_ROOT
//sys	Prctl(option int, arg2 uintptr, arg3 uintptr, arg4 uintptr, arg5 uintptr) (err error)
//sys	pselect6(nfd int, r *FdSet, w *FdSet, e *FdSet, timeout *Timespec, sigmask *sigset_argpack) (n int, err error)
//sys	read(fd int, p []byte) (n int, err error)
//sys	Removexattr(path string, attr string) (err error)
//sys	Renameat2(olddirfd int, oldpath string, newdirfd int, newpath string, flags uint) (err error)
//sys	RequestKey(keyType string, description string, callback string, destRingid int) (id int, err error)
//sys	Setdomainname(p []byte) (err error)
//sys	Sethostname(p []byte) (err error)
//sysnb	Setpgid(pid int, pgid int) (err error)
//sysnb	Setsid() (pid int, err error)
//sysnb	Settimeofday(tv *Timeval) (err error)
//sys	Setns(fd int, nstype int) (err error)

//go:linkname syscall_prlimit syscall.prlimit
func syscall_prlimit(pid, resource int, newlimit, old *syscall.Rlimit) error

func Prlimit(pid, resource int, newlimit, old *Rlimit) error {
	// Just call the syscall version, because as of Go 1.21
	// it will affect starting a new process.
	return syscall_prlimit(pid, resource, (*syscall.Rlimit)(newlimit), (*syscall.Rlimit)(old))
}

// PrctlRetInt performs a prctl operation specified by option and further
// optional arguments arg2 through arg5 depending on option. It returns a
// non-negative integer that is returned by the prctl syscall.
func PrctlRetInt(option int, arg2 uintptr, arg3 uintptr, arg4 uintptr, arg5 uintptr) (int, error) {
	ret, _, err := Syscall6(SYS_PRCTL, uintptr(option), uintptr(arg2), uintptr(arg3), uintptr(arg4), uintptr(arg5), 0)
	if err != 0 {
		return 0, err
	}
	return int(ret), nil
}

func Setuid(uid int) (err error) {
	return syscall.Setuid(uid)
}

func Setgid(gid int) (err error) {
	return syscall.Setgid(gid)
}

func Setreuid(ruid, euid int) (err error) {
	return syscall.Setreuid(ruid, euid)
}

func Setregid(rgid, egid int) (err error) {
	return syscall.Setregid(rgid, egid)
}

func Setresuid(ruid, euid, suid int) (err error) {
	return syscall.Setresuid(ruid, euid, suid)
}

func Setresgid(rgid, egid, sgid int) (err error) {
	return syscall.Setresgid(rgid, egid, sgid)
}

// SetfsgidRetGid sets fsgid for current thread and returns previous fsgid set.
// setfsgid(2) will return a non-nil error only if its caller lacks CAP_SETUID capability.
// If the call fails due to other reasons, current fsgid will be returned.
func SetfsgidRetGid(gid int) (int, error) {
	return setfsgid(gid)
}

// SetfsuidRetUid sets fsuid for current thread and returns previous fsuid set.
// setfsgid(2) will return a non-nil error only if its caller lacks CAP_SETUID capability
// If the call fails due to other reasons, current fsuid will be returned.
func SetfsuidRetUid(uid int) (int, error) {
	return setfsuid(uid)
}

func Setfsgid(gid int) error {
	_, err := setfsgid(gid)
	return err
}

func Setfsuid(uid int) error {
	_, err := setfsuid(uid)
	return err
}

func Signalfd(fd int, sigmask *Sigset_t, flags int) (newfd int, err error) {
	return signalfd(fd, sigmask, _C__NSIG/8, flags)
}

//sys	Setpriority(which int, who int, prio int) (err error)
//sys	Setxattr(path string, attr string, data []byte, flags int) (err error)
//sys	signalfd(fd int, sigmask *Sigset_t, maskSize uintptr, flags int) (newfd int, err error) = SYS_SIGNALFD4
//sys	Statx(dirfd int, path string, flags int, mask int, stat *Statx_t) (err error)
//sys	Sync()
//sys	Syncfs(fd int) (err error)
//sysnb	Sysinfo(info *Sysinfo_t) (err error)
//sys	Tee(rfd int, wfd int, len int, flags int) (n int64, err error)
//sysnb	TimerfdCreate(clockid int, flags int) (fd int, err error)
//sysnb	TimerfdGettime(fd int, currValue *ItimerSpec) (err error)
//sysnb	TimerfdSettime(fd int, flags int, newValue *ItimerSpec, oldValue *ItimerSpec) (err error)
//sysnb	Tgkill(tgid int, tid int, sig syscall.Signal) (err error)
//sysnb	Times(tms *Tms) (ticks uintptr, err error)
//sysnb	Umask(mask int) (oldmask int)
//sysnb	Uname(buf *Utsname) (err error)
//sys	Unmount(target string, flags int) (err error) = SYS_UMOUNT2
//sys	Unshare(flags int) (err error)
//sys	write(fd int, p []byte) (n int, err error)
//sys	exitThread(code int) (err error) = SYS_EXIT
//sys	readv(fd int, iovs []Iovec) (n int, err error) = SYS_READV
//sys	writev(fd int, iovs []Iovec) (n int, err error) = SYS_WRITEV
//sys	preadv(fd int, iovs []Iovec, offs_l uintptr, offs_h uintptr) (n int, err error) = SYS_PREADV
//sys	pwritev(fd int, iovs []Iovec, offs_l uintptr, offs_h uintptr) (n int, err error) = SYS_PWRITEV
//sys	preadv2(fd int, iovs []Iovec, offs_l uintptr, offs_h uintptr, flags int) (n int, err error) = SYS_PREADV2
//sys	pwritev2(fd int, iovs []Iovec, offs_l uintptr, offs_h uintptr, flags int) (n int, err error) = SYS_PWRITEV2

// minIovec is the size of the small initial allocation used by
// Readv, Writev, etc.
//
// This small allocation gets stack allocated, which lets the
// common use case of len(iovs) <= minIovs avoid more expensive
// heap allocations.
const minIovec = 8

// appendBytes converts bs to Iovecs and appends them to vecs.
func appendBytes(vecs []Iovec, bs [][]byte) []Iovec {
	for _, b := range bs {
		var v Iovec
		v.SetLen(len(b))
		if len(b) > 0 {
			v.Base = &b[0]
		} else {
			v.Base = (*byte)(unsafe.Pointer(&_zero))
		}
		vecs = append(vecs, v)
	}
	return vecs
}

// offs2lohi splits offs into its low and high order bits.
func offs2lohi(offs int64) (lo, hi uintptr) {
	const longBits = SizeofLong * 8
	return uintptr(offs), uintptr(uint64(offs) >> (longBits - 1) >> 1) // two shifts to avoid false positive in vet
}

func Readv(fd int, iovs [][]byte) (n int, err error) {
	iovecs := make([]Iovec, 0, minIovec)
	iovecs = appendBytes(iovecs, iovs)
	n, err = readv(fd, iovecs)
	readvRacedetect(iovecs, n, err)
	return n, err
}

func Preadv(fd int, iovs [][]byte, offset int64) (n int, err error) {
	iovecs := make([]Iovec, 0, minIovec)
	iovecs = appendBytes(iovecs, iovs)
	lo, hi := offs2lohi(offset)
	n, err = preadv(fd, iovecs, lo, hi)
	readvRacedetect(iovecs, n, err)
	return n, err
}

func Preadv2(fd int, iovs [][]byte, offset int64, flags int) (n int, err error) {
	iovecs := make([]Iovec, 0, minIovec)
	iovecs = appendBytes(iovecs, iovs)
	lo, hi := offs2lohi(offset)
	n, err = preadv2(fd, iovecs, lo, hi, flags)
	readvRacedetect(iovecs, n, err)
	return n, err
}

func readvRacedetect(iovecs []Iovec, n int, err error) {
	if !raceenabled {
		return
	}
	for i := 0; n > 0 && i < len(iovecs); i++ {
		m := int(iovecs[i].Len)
		if m > n {
			m = n
		}
		n -= m
		if m > 0 {
			raceWriteRange(unsafe.Pointer(iovecs[i].Base), m)
		}
	}
	if err == nil {
		raceAcquire(unsafe.Pointer(&ioSync))
	}
}

func Writev(fd int, iovs [][]byte) (n int, err error) {
	iovecs := make([]Iovec, 0, minIovec)
	iovecs = appendBytes(iovecs, iovs)
	if raceenabled {
		raceReleaseMerge(unsafe.Pointer(&ioSync))
	}
	n, err = writev(fd, iovecs)
	writevRacedetect(iovecs, n)
	return n, err
}

func Pwritev(fd int, iovs [][]byte, offset int64) (n int, err error) {
	iovecs := make([]Iovec, 0, minIovec)
	iovecs = appendBytes(iovecs, iovs)
	if raceenabled {
		raceReleaseMerge(unsafe.Pointer(&ioSync))
	}
	lo, hi := offs2lohi(offset)
	n, err = pwritev(fd, iovecs, lo, hi)
	writevRacedetect(iovecs, n)
	return n, err
}

func Pwritev2(fd int, iovs [][]byte, offset int64, flags int) (n int, err error) {
	iovecs := make([]Iovec, 0, minIovec)
	iovecs = appendBytes(iovecs, iovs)
	if raceenabled {
		raceReleaseMerge(unsafe.Pointer(&ioSync))
	}
	lo, hi := offs2lohi(offset)
	n, err = pwritev2(fd, iovecs, lo, hi, flags)
	writevRacedetect(iovecs, n)
	return n, err
}

func writevRacedetect(iovecs []Iovec, n int) {
	if !raceenabled {
		return
	}
	for i := 0; n > 0 && i < len(iovecs); i++ {
		m := int(iovecs[i].Len)
		if m > n {
			m = n
		}
		n -= m
		if m > 0 {
			raceReadRange(unsafe.Pointer(iovecs[i].Base), m)
		}
	}
}

// mmap varies by architecture; see syscall_linux_*.go.
//sys	munmap(addr uintptr, length uintptr) (err error)
//sys	mremap(oldaddr uintptr, oldlength uintptr, newlength uintptr, flags int, newaddr uintptr) (xaddr uintptr, err error)
//sys	Madvise(b []byte, advice int) (err error)
//sys	Mprotect(b []byte, prot int) (err error)
//sys	Mlock(b []byte) (err error)
//sys	Mlockall(flags int) (err error)
//sys	Msync(b []byte, flags int) (err error)
//sys	Munlock(b []byte) (err error)
//sys	Munlockall() (err error)

const (
	mremapFixed     = MREMAP_FIXED
	mremapDontunmap = MREMAP_DONTUNMAP
	mremapMaymove   = MREMAP_MAYMOVE
)

// Vmsplice splices user pages from a slice of Iovecs into a pipe specified by fd,
// using the specified flags.
func Vmsplice(fd int, iovs []Iovec, flags int) (int, error) {
	var p unsafe.Pointer
	if len(iovs) > 0 {
		p = unsafe.Pointer(&iovs[0])
	}

	n, _, errno := Syscall6(SYS_VMSPLICE, uintptr(fd), uintptr(p), uintptr(len(iovs)), uintptr(flags), 0, 0)
	if errno != 0 {
		return 0, syscall.Errno(errno)
	}

	return int(n), nil
}

func isGroupMember(gid int) bool {
	groups, err := Getgroups()
	if err != nil {
		return false
	}

	for _, g := range groups {
		if g == gid {
			return true
		}
	}
	return false
}

func isCapDacOverrideSet() bool {
	hdr := CapUserHeader{Version: LINUX_CAPABILITY_VERSION_3}
	data := [2]CapUserData{}
	err := Capget(&hdr, &data[0])

	return err == nil && data[0].Effective&(1<<CAP_DAC_OVERRIDE) != 0
}

//sys	faccessat(dirfd int, path string, mode uint32) (err error)
//sys	Faccessat2(dirfd int, path string, mode uint32, flags int) (err error)

func Faccessat(dirfd int, path string, mode uint32, flags int) (err error) {
	if flags == 0 {
		return faccessat(dirfd, path, mode)
	}

	if err := Faccessat2(dirfd, path, mode, flags); err != ENOSYS && err != EPERM {
		return err
	}

	// The Linux kernel faccessat system call does not take any flags.
	// The glibc faccessat implements the flags itself; see
	// https://sourceware.org/git/?p=glibc.git;a=blob;f=sysdeps/unix/sysv/linux/faccessat.c;hb=HEAD
	// Because people naturally expect syscall.Faccessat to act
	// like C faccessat, we do the same.

	if flags & ^(AT_SYMLINK_NOFOLLOW|AT_EACCESS) != 0 {
		return EINVAL
	}

	var st Stat_t
	if err := Fstatat(dirfd, path, &st, flags&AT_SYMLINK_NOFOLLOW); err != nil {
		return err
	}

	mode &= 7
	if mode == 0 {
		return nil
	}

	var uid int
	if flags&AT_EACCESS != 0 {
		uid = Geteuid()
		if uid != 0 && isCapDacOverrideSet() {
			// If CAP_DAC_OVERRIDE is set, file access check is
			// done by the kernel in the same way as for root
			// (see generic_permission() in the Linux sources).
			uid = 0
		}
	} else {
		uid = Getuid()
	}

	if uid == 0 {
		if mode&1 == 0 {
			// Root can read and write any file.
			return nil
		}
		if st.Mode&0111 != 0 {
			// Root can execute any file that anybody can execute.
			return nil
		}
		return EACCES
	}

	var fmode uint32
	if uint32(uid) == st.Uid {
		fmode = (st.Mode >> 6) & 7
	} else {
		var gid int
		if flags&AT_EACCESS != 0 {
			gid = Getegid()
		} else {
			gid = Getgid()
		}

		if uint32(gid) == st.Gid || isGroupMember(int(st.Gid)) {
			fmode = (st.Mode >> 3) & 7
		} else {
			fmode = st.Mode & 7
		}
	}

	if fmode&mode == mode {
		return nil
	}

	return EACCES
}

//sys	nameToHandleAt(dirFD int, pathname string, fh *fileHandle, mountID *_C_int, flags int) (err error) = SYS_NAME_TO_HANDLE_AT
//sys	openByHandleAt(mountFD int, fh *fileHandle, flags int) (fd int, err error) = SYS_OPEN_BY_HANDLE_AT

// fileHandle is the argument to nameToHandleAt and openByHandleAt. We
// originally tried to generate it via unix/linux/types.go with "type
// fileHandle C.struct_file_handle" but that generated empty structs
// for mips64 and mips64le. Instead, hard code it for now (it's the
// same everywhere else) until the mips64 generator issue is fixed.
type fileHandle struct {
	Bytes uint32
	Type  int32
}

// FileHandle represents the C struct file_handle used by
// name_to_handle_at (see NameToHandleAt) and open_by_handle_at (see
// OpenByHandleAt).
type FileHandle struct {
	*fileHandle
}

// NewFileHandle constructs a FileHandle.
func NewFileHandle(handleType int32, handle []byte) FileHandle {
	const hdrSize = unsafe.Sizeof(fileHandle{})
	buf := make([]byte, hdrSize+uintptr(len(handle)))
	copy(buf[hdrSize:], handle)
	fh := (*fileHandle)(unsafe.Pointer(&buf[0]))
	fh.Type = handleType
	fh.Bytes = uint32(len(handle))
	return FileHandle{fh}
}

func (fh *FileHandle) Size() int   { return int(fh.fileHandle.Bytes) }
func (fh *FileHandle) Type() int32 { return fh.fileHandle.Type }
func (fh *FileHandle) Bytes() []byte {
	n := fh.Size()
	if n == 0 {
		return nil
	}
	return unsafe.Slice((*byte)(unsafe.Pointer(uintptr(unsafe.Pointer(&fh.fileHandle.Type))+4)), n)
}

// NameToHandleAt wraps the name_to_handle_at system call; it obtains
// a handle for a path name.
func NameToHandleAt(dirfd int, path string, flags int) (handle FileHandle, mountID int, err error) {
	var mid _C_int
	// Try first with a small buffer, assuming the handle will
	// only be 32 bytes.
	size := uint32(32 + unsafe.Sizeof(fileHandle{}))
	didResize := false
	for {
		buf := make([]byte, size)
		fh := (*fileHandle)(unsafe.Pointer(&buf[0]))
		fh.Bytes = size - uint32(unsafe.Sizeof(fileHandle{}))
		err = nameToHandleAt(dirfd, path, fh, &mid, flags)
		if err == EOVERFLOW {
			if didResize {
				// We shouldn't need to resize more than once
				return
			}
			didResize = true
			size = fh.Bytes + uint32(unsafe.Sizeof(fileHandle{}))
			continue
		}
		if err != nil {
			return
		}
		return FileHandle{fh}, int(mid), nil
	}
}

// OpenByHandleAt wraps the open_by_handle_at system call; it opens a
// file via a handle as previously returned by NameToHandleAt.
func OpenByHandleAt(mountFD int, handle FileHandle, flags int) (fd int, err error) {
	return openByHandleAt(mountFD, handle.fileHandle, flags)
}

// Klogset wraps the sys_syslog system call; it sets console_loglevel to
// the value specified by arg and passes a dummy pointer to bufp.
func Klogset(typ int, arg int) (err error) {
	var p unsafe.Pointer
	_, _, errno := Syscall(SYS_SYSLOG, uintptr(typ), uintptr(p), uintptr(arg))
	if errno != 0 {
		return errnoErr(errno)
	}
	return nil
}

// RemoteIovec is Iovec with the pointer replaced with an integer.
// It is used for ProcessVMReadv and ProcessVMWritev, where the pointer
// refers to a location in a different process' address space, which
// would confuse the Go garbage collector.
type RemoteIovec struct {
	Base uintptr
	Len  int
}

//sys	ProcessVMReadv(pid int, localIov []Iovec, remoteIov []RemoteIovec, flags uint) (n int, err error) = SYS_PROCESS_VM_READV
//sys	ProcessVMWritev(pid int, localIov []Iovec, remoteIov []RemoteIovec, flags uint) (n int, err error) = SYS_PROCESS_VM_WRITEV

//sys	PidfdOpen(pid int, flags int) (fd int, err error) = SYS_PIDFD_OPEN
//sys	PidfdGetfd(pidfd int, targetfd int, flags int) (fd int, err error) = SYS_PIDFD_GETFD
//sys	PidfdSendSignal(pidfd int, sig Signal, info *Siginfo, flags int) (err error) = SYS_PIDFD_SEND_SIGNAL

//sys	shmat(id int, addr uintptr, flag int) (ret uintptr, err error)
//sys	shmctl(id int, cmd int, buf *SysvShmDesc) (result int, err error)
//sys	shmdt(addr uintptr) (err error)
//sys	shmget(key int, size int, flag int) (id int, err error)

//sys	getitimer(which int, currValue *Itimerval) (err error)
//sys	setitimer(which int, newValue *Itimerval, oldValue *Itimerval) (err error)

// MakeItimerval creates an Itimerval from interval and value durations.
func MakeItimerval(interval, value time.Duration) Itimerval {
	return Itimerval{
		Interval: NsecToTimeval(interval.Nanoseconds()),
		Value:    NsecToTimeval(value.Nanoseconds()),
	}
}

// A value which may be passed to the which parameter for Getitimer and
// Setitimer.
type ItimerWhich int

// Possible which values for Getitimer and Setitimer.
const (
	ItimerReal    ItimerWhich = ITIMER_REAL
	ItimerVirtual ItimerWhich = ITIMER_VIRTUAL
	ItimerProf    ItimerWhich = ITIMER_PROF
)

// Getitimer wraps getitimer(2) to return the current value of the timer
// specified by which.
func Getitimer(which ItimerWhich) (Itimerval, error) {
	var it Itimerval
	if err := getitimer(int(which), &it); err != nil {
		return Itimerval{}, err
	}

	return it, nil
}

// Setitimer wraps setitimer(2) to arm or disarm the timer specified by which.
// It returns the previous value of the timer.
//
// If the Itimerval argument is the zero value, the timer will be disarmed.
func Setitimer(which ItimerWhich, it Itimerval) (Itimerval, error) {
	var prev Itimerval
	if err := setitimer(int(which), &it, &prev); err != nil {
		return Itimerval{}, err
	}

	return prev, nil
}

//sysnb	rtSigprocmask(how int, set *Sigset_t, oldset *Sigset_t, sigsetsize uintptr) (err error) = SYS_RT_SIGPROCMASK

func PthreadSigmask(how int, set, oldset *Sigset_t) error {
	if oldset != nil {
		// Explicitly clear in case Sigset_t is larger than _C__NSIG.
		*oldset = Sigset_t{}
	}
	return rtSigprocmask(how, set, oldset, _C__NSIG/8)
}

//sysnb	getresuid(ruid *_C_int, euid *_C_int, suid *_C_int)
//sysnb	getresgid(rgid *_C_int, egid *_C_int, sgid *_C_int)

func Getresuid() (ruid, euid, suid int) {
	var r, e, s _C_int
	getresuid(&r, &e, &s)
	return int(r), int(e), int(s)
}

func Getresgid() (rgid, egid, sgid int) {
	var r, e, s _C_int
	getresgid(&r, &e, &s)
	return int(r), int(e), int(s)
}

// Pselect is a wrapper around the Linux pselect6 system call.
// This version does not modify the timeout argument.
func Pselect(nfd int, r *FdSet, w *FdSet, e *FdSet, timeout *Timespec, sigmask *Sigset_t) (n int, err error) {
	// Per https://man7.org/linux/man-pages/man2/select.2.html#NOTES,
	// The Linux pselect6() system call modifies its timeout argument.
	// [Not modifying the argument] is the behavior required by POSIX.1-2001.
	var mutableTimeout *Timespec
	if timeout != nil {
		mutableTimeout = new(Timespec)
		*mutableTimeout = *timeout
	}

	// The final argument of the pselect6() system call is not a
	// sigset_t * pointer, but is instead a structure
	var kernelMask *sigset_argpack
	if sigmask != nil {
		wordBits := 32 << (^uintptr(0) >> 63) // see math.intSize

		// A sigset stores one bit per signal,
		// offset by 1 (because signal 0 does not exist).
		// So the number of words needed is ⌈__C_NSIG - 1 / wordBits⌉.
		sigsetWords := (_C__NSIG - 1 + wordBits - 1) / (wordBits)

		sigsetBytes := uintptr(sigsetWords * (wordBits / 8))
		kernelMask = &sigset_argpack{
			ss:    sigmask,
			ssLen: sigsetBytes,
		}
	}

	return pselect6(nfd, r, w, e, mutableTimeout, kernelMask)
}

<<<<<<< HEAD
//sys	schedSetattr(pid int, attr *SchedAttr, flags uint) (err error)
//sys	schedGetattr(pid int, attr *SchedAttr, size uint, flags uint) (err error)

// SchedSetAttr is a wrapper for sched_setattr(2) syscall.
// https://man7.org/linux/man-pages/man2/sched_setattr.2.html
func SchedSetAttr(pid int, attr *SchedAttr, flags uint) error {
	if attr == nil {
		return EINVAL
	}
	attr.Size = SizeofSchedAttr
	return schedSetattr(pid, attr, flags)
}

// SchedGetAttr is a wrapper for sched_getattr(2) syscall.
// https://man7.org/linux/man-pages/man2/sched_getattr.2.html
func SchedGetAttr(pid int, flags uint) (*SchedAttr, error) {
	attr := &SchedAttr{}
	if err := schedGetattr(pid, attr, SizeofSchedAttr, flags); err != nil {
		return nil, err
	}
	return attr, nil
}
=======
/*
 * Unimplemented
 */
// AfsSyscall
// ArchPrctl
// Brk
// ClockNanosleep
// ClockSettime
// Clone
// EpollCtlOld
// EpollPwait
// EpollWaitOld
// Execve
// Fork
// Futex
// GetKernelSyms
// GetMempolicy
// GetRobustList
// GetThreadArea
// Getpmsg
// IoCancel
// IoDestroy
// IoGetevents
// IoSetup
// IoSubmit
// IoprioGet
// IoprioSet
// KexecLoad
// LookupDcookie
// Mbind
// MigratePages
// Mincore
// ModifyLdt
// Mount
// MovePages
// MqGetsetattr
// MqNotify
// MqOpen
// MqTimedreceive
// MqTimedsend
// MqUnlink
// Msgctl
// Msgget
// Msgrcv
// Msgsnd
// Nfsservctl
// Personality
// Pselect6
// Ptrace
// Putpmsg
// Quotactl
// Readahead
// Readv
// RemapFilePages
// RestartSyscall
// RtSigaction
// RtSigpending
// RtSigqueueinfo
// RtSigreturn
// RtSigsuspend
// RtSigtimedwait
// SchedGetPriorityMax
// SchedGetPriorityMin
// SchedGetparam
// SchedGetscheduler
// SchedRrGetInterval
// SchedSetparam
// SchedYield
// Security
// Semctl
// Semget
// Semop
// Semtimedop
// SetMempolicy
// SetRobustList
// SetThreadArea
// SetTidAddress
// Sigaltstack
// Swapoff
// Swapon
// Sysfs
// TimerCreate
// TimerDelete
// TimerGetoverrun
// TimerGettime
// TimerSettime
// Tkill (obsolete)
// Tuxcall
// Umount2
// Uselib
// Utimensat
// Vfork
// Vhangup
// Vserver
// _Sysctl
>>>>>>> b324d001
<|MERGE_RESOLUTION|>--- conflicted
+++ resolved
@@ -2460,7 +2460,6 @@
 	return pselect6(nfd, r, w, e, mutableTimeout, kernelMask)
 }
 
-<<<<<<< HEAD
 //sys	schedSetattr(pid int, attr *SchedAttr, flags uint) (err error)
 //sys	schedGetattr(pid int, attr *SchedAttr, size uint, flags uint) (err error)
 
@@ -2483,7 +2482,6 @@
 	}
 	return attr, nil
 }
-=======
 /*
  * Unimplemented
  */
@@ -2578,5 +2576,4 @@
 // Vfork
 // Vhangup
 // Vserver
-// _Sysctl
->>>>>>> b324d001
+// _Sysctl