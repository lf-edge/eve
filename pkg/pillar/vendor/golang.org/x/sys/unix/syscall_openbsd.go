// Copyright 2009,2010 The Go Authors. All rights reserved.
// Use of this source code is governed by a BSD-style
// license that can be found in the LICENSE file.

// OpenBSD system calls.
// This file is compiled as ordinary Go code,
// but it is also input to mksyscall,
// which parses the //sys lines and generates system call stubs.
// Note that sometimes we use a lowercase //sys name and wrap
// it in our own nicer implementation, either here or in
// syscall_bsd.go or syscall_unix.go.

package unix

import (
	"sort"
	"syscall"
	"unsafe"
)

// SockaddrDatalink implements the Sockaddr interface for AF_LINK type sockets.
type SockaddrDatalink struct {
	Len    uint8
	Family uint8
	Index  uint16
	Type   uint8
	Nlen   uint8
	Alen   uint8
	Slen   uint8
	Data   [24]int8
	raw    RawSockaddrDatalink
}

func anyToSockaddrGOOS(fd int, rsa *RawSockaddrAny) (Sockaddr, error) {
	return nil, EAFNOSUPPORT
}

func Syscall9(trap, a1, a2, a3, a4, a5, a6, a7, a8, a9 uintptr) (r1, r2 uintptr, err syscall.Errno)

func nametomib(name string) (mib []_C_int, err error) {
	i := sort.Search(len(sysctlMib), func(i int) bool {
		return sysctlMib[i].ctlname >= name
	})
	if i < len(sysctlMib) && sysctlMib[i].ctlname == name {
		return sysctlMib[i].ctloid, nil
	}
	return nil, EINVAL
}

func direntIno(buf []byte) (uint64, bool) {
	return readInt(buf, unsafe.Offsetof(Dirent{}.Fileno), unsafe.Sizeof(Dirent{}.Fileno))
}

func direntReclen(buf []byte) (uint64, bool) {
	return readInt(buf, unsafe.Offsetof(Dirent{}.Reclen), unsafe.Sizeof(Dirent{}.Reclen))
}

func direntNamlen(buf []byte) (uint64, bool) {
	return readInt(buf, unsafe.Offsetof(Dirent{}.Namlen), unsafe.Sizeof(Dirent{}.Namlen))
}

func SysctlUvmexp(name string) (*Uvmexp, error) {
	mib, err := sysctlmib(name)
	if err != nil {
		return nil, err
	}

	n := uintptr(SizeofUvmexp)
	var u Uvmexp
	if err := sysctl(mib, (*byte)(unsafe.Pointer(&u)), &n, nil, 0); err != nil {
		return nil, err
	}
	if n != SizeofUvmexp {
		return nil, EIO
	}
	return &u, nil
}

func Pipe(p []int) (err error) {
	return Pipe2(p, 0)
}

//sysnb	pipe2(p *[2]_C_int, flags int) (err error)

func Pipe2(p []int, flags int) error {
	if len(p) != 2 {
		return EINVAL
	}
	var pp [2]_C_int
	err := pipe2(&pp, flags)
	if err == nil {
		p[0] = int(pp[0])
		p[1] = int(pp[1])
	}
	return err
}

//sys	Getdents(fd int, buf []byte) (n int, err error)

func Getdirentries(fd int, buf []byte, basep *uintptr) (n int, err error) {
	n, err = Getdents(fd, buf)
	if err != nil || basep == nil {
		return
	}

	var off int64
	off, err = Seek(fd, 0, 1 /* SEEK_CUR */)
	if err != nil {
		*basep = ^uintptr(0)
		return
	}
	*basep = uintptr(off)
	if unsafe.Sizeof(*basep) == 8 {
		return
	}
	if off>>32 != 0 {
		// We can't stuff the offset back into a uintptr, so any
		// future calls would be suspect. Generate an error.
		// EIO was allowed by getdirentries.
		err = EIO
	}
	return
}

//sys	Getcwd(buf []byte) (n int, err error) = SYS___GETCWD

func Sendfile(outfd int, infd int, offset *int64, count int) (written int, err error) {
	if raceenabled {
		raceReleaseMerge(unsafe.Pointer(&ioSync))
	}
	return sendfile(outfd, infd, offset, count)
}

// TODO
func sendfile(outfd int, infd int, offset *int64, count int) (written int, err error) {
	return -1, ENOSYS
}

func Getfsstat(buf []Statfs_t, flags int) (n int, err error) {
	var _p0 unsafe.Pointer
	var bufsize uintptr
	if len(buf) > 0 {
		_p0 = unsafe.Pointer(&buf[0])
		bufsize = unsafe.Sizeof(Statfs_t{}) * uintptr(len(buf))
	}
	r0, _, e1 := Syscall(SYS_GETFSSTAT, uintptr(_p0), bufsize, uintptr(flags))
	n = int(r0)
	if e1 != 0 {
		err = e1
	}
	return
}

//sysnb	getresuid(ruid *_C_int, euid *_C_int, suid *_C_int)
//sysnb	getresgid(rgid *_C_int, egid *_C_int, sgid *_C_int)

func Getresuid() (ruid, euid, suid int) {
	var r, e, s _C_int
	getresuid(&r, &e, &s)
	return int(r), int(e), int(s)
}

func Getresgid() (rgid, egid, sgid int) {
	var r, e, s _C_int
	getresgid(&r, &e, &s)
	return int(r), int(e), int(s)
}

//sys	ioctl(fd int, req uint, arg uintptr) (err error)
//sys	ioctlPtr(fd int, req uint, arg unsafe.Pointer) (err error) = SYS_IOCTL

//sys	sysctl(mib []_C_int, old *byte, oldlen *uintptr, new *byte, newlen uintptr) (err error) = SYS___SYSCTL

//sys	ppoll(fds *PollFd, nfds int, timeout *Timespec, sigmask *Sigset_t) (n int, err error)

func Ppoll(fds []PollFd, timeout *Timespec, sigmask *Sigset_t) (n int, err error) {
	if len(fds) == 0 {
		return ppoll(nil, 0, timeout, sigmask)
	}
	return ppoll(&fds[0], len(fds), timeout, sigmask)
}

func Uname(uname *Utsname) error {
	mib := []_C_int{CTL_KERN, KERN_OSTYPE}
	n := unsafe.Sizeof(uname.Sysname)
	if err := sysctl(mib, &uname.Sysname[0], &n, nil, 0); err != nil {
		return err
	}

	mib = []_C_int{CTL_KERN, KERN_HOSTNAME}
	n = unsafe.Sizeof(uname.Nodename)
	if err := sysctl(mib, &uname.Nodename[0], &n, nil, 0); err != nil {
		return err
	}

	mib = []_C_int{CTL_KERN, KERN_OSRELEASE}
	n = unsafe.Sizeof(uname.Release)
	if err := sysctl(mib, &uname.Release[0], &n, nil, 0); err != nil {
		return err
	}

	mib = []_C_int{CTL_KERN, KERN_VERSION}
	n = unsafe.Sizeof(uname.Version)
	if err := sysctl(mib, &uname.Version[0], &n, nil, 0); err != nil {
		return err
	}

	// The version might have newlines or tabs in it, convert them to
	// spaces.
	for i, b := range uname.Version {
		if b == '\n' || b == '\t' {
			if i == len(uname.Version)-1 {
				uname.Version[i] = 0
			} else {
				uname.Version[i] = ' '
			}
		}
	}

	mib = []_C_int{CTL_HW, HW_MACHINE}
	n = unsafe.Sizeof(uname.Machine)
	if err := sysctl(mib, &uname.Machine[0], &n, nil, 0); err != nil {
		return err
	}

	return nil
}

/*
 * Exposed directly
 */
//sys	Access(path string, mode uint32) (err error)
//sys	Adjtime(delta *Timeval, olddelta *Timeval) (err error)
//sys	Chdir(path string) (err error)
//sys	Chflags(path string, flags int) (err error)
//sys	Chmod(path string, mode uint32) (err error)
//sys	Chown(path string, uid int, gid int) (err error)
//sys	Chroot(path string) (err error)
//sys	ClockGettime(clockid int32, time *Timespec) (err error)
//sys	Close(fd int) (err error)
//sys	Dup(fd int) (nfd int, err error)
//sys	Dup2(from int, to int) (err error)
//sys	Dup3(from int, to int, flags int) (err error)
//sys	Exit(code int)
//sys	Faccessat(dirfd int, path string, mode uint32, flags int) (err error)
//sys	Fchdir(fd int) (err error)
//sys	Fchflags(fd int, flags int) (err error)
//sys	Fchmod(fd int, mode uint32) (err error)
//sys	Fchmodat(dirfd int, path string, mode uint32, flags int) (err error)
//sys	Fchown(fd int, uid int, gid int) (err error)
//sys	Fchownat(dirfd int, path string, uid int, gid int, flags int) (err error)
//sys	Flock(fd int, how int) (err error)
//sys	Fpathconf(fd int, name int) (val int, err error)
//sys	Fstat(fd int, stat *Stat_t) (err error)
//sys	Fstatat(fd int, path string, stat *Stat_t, flags int) (err error)
//sys	Fstatfs(fd int, stat *Statfs_t) (err error)
//sys	Fsync(fd int) (err error)
//sys	Ftruncate(fd int, length int64) (err error)
//sysnb	Getegid() (egid int)
//sysnb	Geteuid() (uid int)
//sysnb	Getgid() (gid int)
//sysnb	Getpgid(pid int) (pgid int, err error)
//sysnb	Getpgrp() (pgrp int)
//sysnb	Getpid() (pid int)
//sysnb	Getppid() (ppid int)
//sys	Getpriority(which int, who int) (prio int, err error)
//sysnb	Getrlimit(which int, lim *Rlimit) (err error)
//sysnb	Getrtable() (rtable int, err error)
//sysnb	Getrusage(who int, rusage *Rusage) (err error)
//sysnb	Getsid(pid int) (sid int, err error)
//sysnb	Gettimeofday(tv *Timeval) (err error)
//sysnb	Getuid() (uid int)
//sys	Issetugid() (tainted bool)
//sys	Kill(pid int, signum syscall.Signal) (err error)
//sys	Kqueue() (fd int, err error)
//sys	Lchown(path string, uid int, gid int) (err error)
//sys	Link(path string, link string) (err error)
//sys	Linkat(pathfd int, path string, linkfd int, link string, flags int) (err error)
//sys	Listen(s int, backlog int) (err error)
//sys	Lstat(path string, stat *Stat_t) (err error)
//sys	Mkdir(path string, mode uint32) (err error)
//sys	Mkdirat(dirfd int, path string, mode uint32) (err error)
//sys	Mkfifo(path string, mode uint32) (err error)
//sys	Mkfifoat(dirfd int, path string, mode uint32) (err error)
//sys	Mknod(path string, mode uint32, dev int) (err error)
//sys	Mknodat(dirfd int, path string, mode uint32, dev int) (err error)
//sys	Nanosleep(time *Timespec, leftover *Timespec) (err error)
//sys	Open(path string, mode int, perm uint32) (fd int, err error)
//sys	Openat(dirfd int, path string, mode int, perm uint32) (fd int, err error)
//sys	Pathconf(path string, name int) (val int, err error)
//sys	pread(fd int, p []byte, offset int64) (n int, err error)
//sys	pwrite(fd int, p []byte, offset int64) (n int, err error)
//sys	read(fd int, p []byte) (n int, err error)
//sys	Readlink(path string, buf []byte) (n int, err error)
//sys	Readlinkat(dirfd int, path string, buf []byte) (n int, err error)
//sys	Rename(from string, to string) (err error)
//sys	Renameat(fromfd int, from string, tofd int, to string) (err error)
//sys	Revoke(path string) (err error)
//sys	Rmdir(path string) (err error)
//sys	Seek(fd int, offset int64, whence int) (newoffset int64, err error) = SYS_LSEEK
//sys	Select(nfd int, r *FdSet, w *FdSet, e *FdSet, timeout *Timeval) (n int, err error)
//sysnb	Setegid(egid int) (err error)
//sysnb	Seteuid(euid int) (err error)
//sysnb	Setgid(gid int) (err error)
//sys	Setlogin(name string) (err error)
//sysnb	Setpgid(pid int, pgid int) (err error)
//sys	Setpriority(which int, who int, prio int) (err error)
//sysnb	Setregid(rgid int, egid int) (err error)
//sysnb	Setreuid(ruid int, euid int) (err error)
//sysnb	Setresgid(rgid int, egid int, sgid int) (err error)
//sysnb	Setresuid(ruid int, euid int, suid int) (err error)
//sysnb	Setrtable(rtable int) (err error)
//sysnb	Setsid() (pid int, err error)
//sysnb	Settimeofday(tp *Timeval) (err error)
//sysnb	Setuid(uid int) (err error)
//sys	Stat(path string, stat *Stat_t) (err error)
//sys	Statfs(path string, stat *Statfs_t) (err error)
//sys	Symlink(path string, link string) (err error)
//sys	Symlinkat(oldpath string, newdirfd int, newpath string) (err error)
//sys	Sync() (err error)
//sys	Truncate(path string, length int64) (err error)
//sys	Umask(newmask int) (oldmask int)
//sys	Unlink(path string) (err error)
//sys	Unlinkat(dirfd int, path string, flags int) (err error)
//sys	Unmount(path string, flags int) (err error)
//sys	write(fd int, p []byte) (n int, err error)
//sys	mmap(addr uintptr, length uintptr, prot int, flag int, fd int, pos int64) (ret uintptr, err error)
//sys	munmap(addr uintptr, length uintptr) (err error)
<<<<<<< HEAD
//sys	utimensat(dirfd int, path string, times *[2]Timespec, flags int) (err error)
=======
//sys	readlen(fd int, buf *byte, nbuf int) (n int, err error) = SYS_READ
//sys	writelen(fd int, buf *byte, nbuf int) (n int, err error) = SYS_WRITE
//sys	utimensat(dirfd int, path string, times *[2]Timespec, flags int) (err error)

/*
 * Unimplemented
 */
// __getcwd
// __semctl
// __syscall
// __sysctl
// adjfreq
// break
// clock_getres
// clock_gettime
// clock_settime
// closefrom
// execve
// fhopen
// fhstat
// fhstatfs
// fork
// futimens
// getfh
// getgid
// getitimer
// getlogin
// getthrid
// ktrace
// lfs_bmapv
// lfs_markv
// lfs_segclean
// lfs_segwait
// mincore
// minherit
// mount
// mquery
// msgctl
// msgget
// msgrcv
// msgsnd
// nfssvc
// nnpfspioctl
// preadv
// profil
// pwritev
// quotactl
// readv
// reboot
// renameat
// rfork
// sched_yield
// semget
// semop
// setgroups
// setitimer
// setsockopt
// shmat
// shmctl
// shmdt
// shmget
// sigaction
// sigaltstack
// sigpending
// sigprocmask
// sigreturn
// sigsuspend
// sysarch
// syscall
// threxit
// thrsigdivert
// thrsleep
// thrwakeup
// vfork
// writev
>>>>>>> b324d001
<|MERGE_RESOLUTION|>--- conflicted
+++ resolved
@@ -326,11 +326,6 @@
 //sys	write(fd int, p []byte) (n int, err error)
 //sys	mmap(addr uintptr, length uintptr, prot int, flag int, fd int, pos int64) (ret uintptr, err error)
 //sys	munmap(addr uintptr, length uintptr) (err error)
-<<<<<<< HEAD
-//sys	utimensat(dirfd int, path string, times *[2]Timespec, flags int) (err error)
-=======
-//sys	readlen(fd int, buf *byte, nbuf int) (n int, err error) = SYS_READ
-//sys	writelen(fd int, buf *byte, nbuf int) (n int, err error) = SYS_WRITE
 //sys	utimensat(dirfd int, path string, times *[2]Timespec, flags int) (err error)
 
 /*
@@ -403,5 +398,4 @@
 // thrsleep
 // thrwakeup
 // vfork
-// writev
->>>>>>> b324d001
+// writev