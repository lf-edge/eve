#!/bin/sh
#
# This script is used to collect all info from the machine which
# helps to debug and resolve EVE issues.
#

# Script version, don't forget to bump up once something is changed
<<<<<<< HEAD
VERSION=16
=======
VERSION=15
>>>>>>> d0aafbef

# Add required packages here, it will be passed to "apk add".
# Once something added here don't forget to add the same package
# to the Dockerfile ('ENV PKGS' line) of the debug container,
# because we don't want to fail in case of network problems, on
# the other hand we want to support old versions of EVE, so we
# still attempt to install those packages.
PKG_DEPS="procps tar dmidecode iptables dhcpcd"

DATE=$(date "+%Y-%m-%d-%H-%M-%S")
INFO_DIR="eve-info-v$VERSION-$DATE"
TARBALL_FILE="/persist/$INFO_DIR.tar.gz"
SCRIPT_DIR=$(dirname "$(readlink -f "$0")")

READ_LOGS_DEV=
READ_LOGS_APP=

usage()
{
    echo "Usage: collect-info.sh [-v] [-h] [-a APPLICATION-UUID] [-d]"
    echo "       -h   show this help"
    echo "       -v   show the script version"
    echo ""
    echo "Read-logs mode:"
    echo "       -d                   - read device logs only"
    echo "       -a APPLICATION-UUID  - read specified application logs only"
    exit 1
}

while getopts "vha:d" o; do
    case "$o" in
        h)
            usage
            ;;
        v)
            echo "v$VERSION"
            exit 0
            ;;
        a)
            READ_LOGS_APP="$OPTARG"
            ;;
        d)
            READ_LOGS_DEV=1
            ;;
        :)
            usage
            ;;
        *)
            usage
            ;;
    esac
done

sort_cat_jq()
{
    # Sort and extract a filename
    sort -n | awk '{print $2}' | \
    # Decompress if needed and output
    xargs --no-run-if-empty zcat -f | \
    # Add a new JSON entry "timestamp.str" which represents timestamp
    # in a human readable `strftime` format: "%B %d %Y %I:%M:%S.%f".
    # The whole complexity lies in the JQ `strftime` implementation
    # which does not support milli/nano seconds ("%f" part), and for
    # me that means converting nanos# to a fraction of a float number.
    # If nanos field does not have exactly 9 digits it should be
    # prepended with 0. E.g. nanos == 99, so the fraction should be
    # ".000000099" and not ".99", that's why the complex conversion:
    # "nanos  + 1e9 | tostring | .[1:]".
    # Also:
    # "-R (. as $line | try fromjson)" means ignore a line if is not a JSON,
    # "(nanos // 0)" means return 0 if nanos is null
    jq -R '(. as $line | try fromjson) | .timestamp.str.nanos = ((.timestamp.nanos // 0) + 1e9 | tostring | .[1:]) | .timestamp.str.human = (.timestamp.seconds | strftime("%B %d %Y %I:%M:%S")) | .timestamp.str = "\(.timestamp.str.human).\(.timestamp.str.nanos)"'
}

# We are not on EVE? Switch to read-logs mode
if [ -d "$SCRIPT_DIR/persist-newlog" ]; then
    FIND=".log"

    if [ -n "$READ_LOGS_DEV" ]; then
        FIND="dev.log"
    elif [ -n "$READ_LOGS_APP" ]; then
        FIND="app.$READ_LOGS_APP.log"
    fi

    # Find compressed logs (device or application or both)
    find . -name "*$FIND*gz" 2>/dev/null | \
        # Extract timestamp and make it a first column
        perl -ne 'if (/\.(\d+).gz$/){ printf "$1 $_";  }' | \
        # Process the rest
        sort_cat_jq

    # Find not yet compressed logs (device or application or both)
    # which follow the compressed logs.
    #
    # For each file read a first valid line with a timestamp and output
    # in the following format: "$TIMESTAMP $FILEPATH". Also:
    # "-R (. as $line | try fromjson)" means ignore a line if is not a JSON,
    # "(nanos // 0)" means return 0 if nanos is null
    # shellcheck disable=SC2156
    find . -regex ".*$FIND.?[0-9]+" -exec \
        sh -c "jq -R '(. as \$line | try fromjson) | select(has(\"timestamp\")) | (.timestamp.seconds + (.timestamp.nanos // 0) / 1e9)' {} | head -n 1 | sed 's:$: {}:' " \; 2>/dev/null | \
        # Process the rest
        sort_cat_jq

    exit
fi

# Create temporary dir
echo "- basic setup"
TMP_DIR=$(mktemp -d)
DIR="$TMP_DIR/$INFO_DIR"
mkdir -p "$DIR"
mkdir -p "$DIR/network"

# Check for internet access, timeouts at 30 seconds,
# If there is internet access, install required GNU utilities and networking tools.
if nc -z -w 30 dl-cdn.alpinelinux.org 443 2>/dev/null; then
  echo "- install GNU utilities and networking tools"
  # shellcheck disable=SC2086
  apk add $PKG_DEPS >/dev/null 2>&1
fi

collect_network_info()
{
    echo "- network info"
    echo "   - ifconfig, ip, arp, netstat, iptables"
    ifconfig       > "$DIR/network/ifconfig"
    ip -s link     > "$DIR/network/ip-s-link"
    ip rule list   > "$DIR/network/ip-rule-list"
    arp -n         > "$DIR/network/arp-n"
    netstat -tuapn > "$DIR/network/netstat-tuapn"

    ip route show table all \
                   > "$DIR/network/ip-route-show-table-all"
    iptables -L -v -n --line-numbers -t raw \
                   > "$DIR/network/iptables-raw"
    iptables -L -v -n --line-numbers -t filter \
                   > "$DIR/network/iptables-filter"
    iptables -L -v -n --line-numbers -t mangle \
                   > "$DIR/network/iptables-mangle"
    iptables -L -v -n --line-numbers -t nat \
                   > "$DIR/network/iptables-nat"

    echo "   - dhcpcd for all ifaces"
    for iface in /sys/class/net/*; do
        iface="${iface##*/}"
        echo "------ $iface -------"
        dhcpcd -U -4 "$iface"
    done > "$DIR/network/dhcpcd-all-ifaces" 2>&1

    echo "   - cellular modems"
    MODEMS="$(eve exec --fork wwan mmcli -L |\
              sed -n 's/.*\/ModemManager1\/Modem\/\([0-9]\+\).*/\1/p' | uniq)"
    for MODEM in $MODEMS; do
        INFO="$(eve exec --fork wwan mmcli -m "$MODEM")"
        echo
        echo "Modem $MODEM:"
        echo "$INFO"
        SIMS="$(echo "$INFO" |\
                sed -n 's/.*\/ModemManager1\/SIM\/\([0-9]\+\).*/\1/p' | uniq)"
        for SIM in $SIMS; do
            echo
            echo "SIM $SIM used by modem $MODEM:"
            eve exec --fork wwan mmcli -i "$SIM"
        done
        BEARERS="$(echo "$INFO" |\
                   sed -n 's/.*\/ModemManager1\/Bearer\/\([0-9]\+\).*/\1/p' | uniq)"
        for BEARER in $BEARERS; do
            echo
            echo "Bearer $BEARER used by modem $MODEM:"
            eve exec --fork wwan mmcli -b "$BEARER"
        done
        echo
        echo "Modem $MODEM location status:"
        eve exec --fork wwan mmcli -m "$MODEM" --location-status
        echo
        echo "Modem $MODEM location:"
        eve exec --fork wwan mmcli -m "$MODEM" --location-get
    done > "$DIR/network/wwan" 2>&1

    echo "- done network info"
}

collect_pillar_backtraces()
{
    echo "- pillar backtraces"
    logread -f > "$DIR/pillar-backtraces" &
    pid=$!

    echo "  - pkill -USR1 /opt/zededa/bin/zedbox"
    eve exec pillar pkill -USR1 /opt/zededa/bin/zedbox

    iters=15
    echo "  - wait for pillar backtraces"
    until grep -q "sigusr" "$DIR/pillar-backtraces"; do
        sleep 1s
        if [ $iters -eq 0 ]; then
            echo "      ERR: timeout! exit wait"
            break
        fi
        iters=$((iters - 1))
    done

    # To be sure all backtraces are written
    sleep 1s

    kill $pid

    echo "- done pillar backtraces"
}
collect_zfs_info()
{
    type=$(cat /run/eve.persist_type)
    if [ "$type" = "zfs" ]; then
       echo "- Collecting ZFS specific info"
       {
           echo "zpool status"
           echo "============"
           eve exec pillar zpool status
           echo "============"
           echo "zpool list -v"
           echo "============"
           eve exec pillar zpool list -v
           echo "============"
           echo "zfs get all properties"
           echo "============"
           eve exec pillar zfs get all
           echo "============"
           echo "zfs list -o all"
           echo "============"
           eve exec pillar zfs list -o all
           echo "============"
           echo "ZFS DMU TX "
           echo "============"
           eve exec pillar cat /proc/spl/kstat/zfs/dmu_tx
           echo "============"
           echo "ZFS ARC stats "
           echo "============"
           eve exec pillar cat /proc/spl/kstat/zfs/arcstats
           echo "============"
        } > "$DIR/zfs-info"
    fi
}
collect_kube_info()
{
    type=$(cat /run/eve-hv-type)
    if [ "$type" = "kubevirt" ]; then
       echo "- Collecting Kube specific info"
       {
           echo "kubectl get nodes"
           echo "============"
           eve exec kube kubectl get nodes -o wide
           echo "============"
           echo "kubectl describe nodes"
           echo "============"
           eve exec kube kubectl describe nodes
           echo "============"
           echo "kubectl get pods -A"
           echo "============"
           eve exec kube kubectl get pods -A
           echo "============"
           echo "kubectl describe pods -A"
           echo "============"
           eve exec kube kubectl describe pods -A
           echo "============"
           echo "kubectl get pvc -A"
           echo "============"
           eve exec kube kubectl get pvc -A
           echo "============"
           echo "kubectl describe pvc -A"
           echo "============"
           eve exec kube kubectl describe pvc -A
           echo "============"
           echo "kubectl get vmi -A"
           echo "============"
           eve exec kube kubectl get vmi -A
           echo "============"
           echo "kubectl describe vmi -A"
           echo "============"
           eve exec kube kubectl describe vmi -A
           echo "============"
           echo "kubectl get kubevirt -n kubevirt -o yaml"
           echo "============"
           eve exec kube kubectl get kubevirt -n kubevirt -o yaml
           echo "============"
           echo "kubectl top node"
           echo "============"
           eve exec kube kubectl top node
           echo "============"
           echo "kubectl top pod -A --sum"
           echo "============"
           eve exec kube kubectl top pod -A --sum
           echo "============"
        } > "$DIR/kube-info"
    fi
}
# Copy itself
cp "${0}" "$DIR"

# Have to chroot, lsusb does not work from this container
echo "- lsusb, dmesg, ps, lspci, lsblk, lshw, lsof, lsmod, logread, dmidecode, ls -lRa /dev, free"
chroot /hostfs lsusb -vvv    > "$DIR/lsusb-vvv"
chroot /hostfs lsusb -vvv -t > "$DIR/lsusb-vvv-t"

{
    find /sys/devices/ -path '*/usb[0-9]/*' -name "uevent" -exec awk '{print FILENAME ":" $0}' {} \;
    find /sys/devices/ -path '*/usb[0-9]/*' -name "product" -exec awk '{print FILENAME ":" $0}' {} \;
    echo "ls -l /sys/class/net/"
    ls -l /sys/class/net/
} > "$DIR/sys-fs-usb"

dmesg -T         > "$DIR/dmesg-T"
ps -xao uid,pid,ppid,vsz,rss,c,pcpu,pmem,stime,tname,stat,time,cmd \
                 > "$DIR/ps-xao"
lspci -vvv       > "$DIR/lspci-vvv"
lspci -vvv -t    > "$DIR/lspci-vvv-t"
lsblk -a         > "$DIR/lsblk-a"
lshw             > "$DIR/lshw"
lsof             > "$DIR/lsof"
lsmod            > "$DIR/lsmod"
logread          > "$DIR/logread"
dmidecode        > "$DIR/dmidecode"
ls -lRa /dev     > "$DIR/ls-lRa-dev"
ls -lRa /persist > "$DIR/ls-lRa-persist"
free             > "$DIR/free"
df -h            > "$DIR/df-h"

echo "- vmallocinfo, slabinfo, meminfo, zoneinfo, mounts, vmstat, cpuinfo, iomem"
cat /proc/vmallocinfo > "$DIR/vmallocinfo"
cat /proc/slabinfo    > "$DIR/slabinfo"
cat /proc/meminfo     > "$DIR/meminfo"
cat /proc/zoneinfo    > "$DIR/zoneinfo"
cat /proc/mounts      > "$DIR/mounts"
cat /proc/vmstat      > "$DIR/vmstat"
cat /proc/cpuinfo     > "$DIR/cpuinfo"
cat /proc/iomem       > "$DIR/iomem"

echo "- qemu affinities"
qemu-affinities.sh    > "$DIR/qemu-affinities"

echo "- iommu groups"
iommu-groups.sh       > "$DIR/iommu-groups"

echo "- TPM event log"
find /sys/kernel/security -name "tpm*" | while read -r TPM; do
    if [ -f "$TPM/binary_bios_measurements" ]; then
        TPM_LOG_BIN="$(basename "$TPM").evtlog_bin"
        TPM_LOG_INFO="$(basename "$TPM").evtlog_info"
        TPM_EVT_LOG_SIZE=$(wc -c "$TPM/binary_bios_measurements" | cut -d ' ' -f1)
        # read max size is 1mb
        if [ "$TPM_EVT_LOG_SIZE" -gt 1048576 ]; then
            TPM_EVT_LOG_SIZE=1048576
            echo "tpm log is truncated" > "$DIR/$TPM_LOG_INFO"
        else
            echo "tpm log is NOT truncated" > "$DIR/$TPM_LOG_INFO"
        fi
        dd if="$TPM/binary_bios_measurements" of="$DIR/$TPM_LOG_BIN" bs=1 count="$TPM_EVT_LOG_SIZE"
    fi
done

ln -s /persist/status       "$DIR/persist-status"
ln -s /persist/log          "$DIR/persist-log"
ln -s /persist/newlog       "$DIR/persist-newlog"
ln -s /persist/netdump      "$DIR/persist-netdump"
ln -s /persist/kcrashes     "$DIR/persist-kcrashes"
ln -s /run                  "$DIR/root-run"
cp -r /sys/fs/cgroup/memory "$DIR/sys-fs-cgroup-memory" >/dev/null 2>&1

# Network part
collect_network_info

# Pillar part
collect_pillar_backtraces

# ZFS part
collect_zfs_info

<<<<<<< HEAD
# Kube part
collect_kube_info
=======
check_tar_flags() {
  tar --version | grep -q "GNU tar"
}
>>>>>>> d0aafbef

# Make a tarball
# --exlude='root-run/run'              /run/run/run/.. exclude symbolic link loop
# --ignore-failed-read --warning=none  ignore all errors, even if read fails
# --dereference                        follow symlinks
echo "- tar/gzip"
if check_tar_flags; then
  tar -C "$TMP_DIR" --exclude='root-run/run' --ignore-failed-read --warning=none --dereference -czf "$TARBALL_FILE" "$INFO_DIR"
else
  tar -C "$TMP_DIR" --exclude='root-run/run' --dereference -czf "$TARBALL_FILE" "$INFO_DIR"
fi
rm -rf "$TMP_DIR"
sync

echo "- done"
echo
echo "EVE info is collected '$TARBALL_FILE'"<|MERGE_RESOLUTION|>--- conflicted
+++ resolved
@@ -5,11 +5,8 @@
 #
 
 # Script version, don't forget to bump up once something is changed
-<<<<<<< HEAD
+
 VERSION=16
-=======
-VERSION=15
->>>>>>> d0aafbef
 
 # Add required packages here, it will be passed to "apk add".
 # Once something added here don't forget to add the same package
@@ -387,14 +384,14 @@
 # ZFS part
 collect_zfs_info
 
-<<<<<<< HEAD
+
 # Kube part
 collect_kube_info
-=======
+
 check_tar_flags() {
   tar --version | grep -q "GNU tar"
 }
->>>>>>> d0aafbef
+
 
 # Make a tarball
 # --exlude='root-run/run'              /run/run/run/.. exclude symbolic link loop
