syntax = "proto3";

option java_package = "com.zededa.cloud.uservice.proto";
option go_package = "github.com/zededa/api/zconfig";

import "devcommon.proto";
import "netcmn.proto";

enum ZNetworkInstType {
  ZNetInstFirst    = 0;
  ZnetInstSwitch   = 1;
  ZnetInstLocal    = 2;
  ZnetInstCloud    = 3;
  ZnetInstMesh     = 4;
  ZnetInstHoneyPot = 5;
  ZnetInstTransparent = 6;
  ZNetInstLast     = 255;
}

// Network Instance Opaque config. In future we might add more fields here
// but idea is here. This is service specific configuration.
message NetworkInstanceOpaqueConfig {
	string oconfig = 1;
}

// Lisp NetworkInstance config
message NetworkInstanceLispConfig {
        repeated ZcServicePoint LispMSs = 1;
        uint32 LispInstanceId = 2;

        bool allocate = 3;
        bool exportprivate = 4;
        bytes allocationprefix = 5;
        uint32 allocationprefixlen = 6;

	// various configuration to dataPlane, lispers.net vs Zededa
	bool experimental = 20;
}

message NetworkInstanceConfig {
<<<<<<< HEAD
	UUIDandVersion uuidandversion = 1;
=======
  // id - UUID
	string id = 1;
>>>>>>> 2b4ab256
	string displayname = 2;

	// instType - Type of network instance ( local, bridge etc )
	ZNetworkInstType instType = 4;

<<<<<<< HEAD
	bool activate = 5;	// Enable forwarding of packets
=======
  // activate
  //  - True by default. If set to false ( inactivate), the network instance
  //    configuration is downloaded to the device, but the network instance
  //    itself is not created on the device.
	bool activate = 5;
>>>>>>> 2b4ab256

	// port - Only a single port is supported.
  //    This is used as the external connection for the network instance.
  //    This can be a physical (eth0 ) or logical port (vlan 0).
  //    The port name comes from DeviceConfig ( When it is supported in future).
  //    If the user needs multiple physical ports, Device config should be
  //    used to create a label for multiple physical ports.
	Adapter port = 20;

	// cfg - Used to pass some feature-specific configuration to the
  //       network instance. For Ex: Lisp, StriongSwan etc
	NetworkInstanceOpaqueConfig cfg = 30;

	// type of ipSpec
	NetworkType ipType = 39;

	// network ip specification
	ipspec ip = 40;

	// static DNS entry, if we are running DNS/DHCP service
	repeated ZnetStaticDNSEntry dns = 41;
}<|MERGE_RESOLUTION|>--- conflicted
+++ resolved
@@ -38,26 +38,16 @@
 }
 
 message NetworkInstanceConfig {
-<<<<<<< HEAD
 	UUIDandVersion uuidandversion = 1;
-=======
-  // id - UUID
-	string id = 1;
->>>>>>> 2b4ab256
 	string displayname = 2;
 
 	// instType - Type of network instance ( local, bridge etc )
 	ZNetworkInstType instType = 4;
-
-<<<<<<< HEAD
-	bool activate = 5;	// Enable forwarding of packets
-=======
   // activate
   //  - True by default. If set to false ( inactivate), the network instance
   //    configuration is downloaded to the device, but the network instance
   //    itself is not created on the device.
 	bool activate = 5;
->>>>>>> 2b4ab256
 
 	// port - Only a single port is supported.
   //    This is used as the external connection for the network instance.
